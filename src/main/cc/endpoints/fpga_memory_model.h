// See LICENSE for license details.

#ifndef __FPGA_MEMORY_MODEL_H
#define __FPGA_MEMORY_MODEL_H

#include <unordered_map>
#include <set>
#include <fstream>

#include "fpga_model.h"
// Driver for the midas memory model

// MICRO HACKS.
constexpr int HISTOGRAM_SIZE = 1024;
constexpr int BIN_SIZE = 36;
constexpr int RANGE_COUNT_SIZE = 48;
constexpr data_t BIN_H_MASK = (1L << (BIN_SIZE - 32)) - 1;
constexpr data_t RANGE_H_MASK = (1L << (RANGE_COUNT_SIZE - 32)) - 1;

class AddrRangeCounter: public FpgaModel {
  public:
    AddrRangeCounter(simif_t *sim, AddressMap addr_map, std::string name):
      FpgaModel(sim, addr_map), name(name) {};
    ~AddrRangeCounter(void) { /*delete [] range_bytes;*/ }

    void init();
    void profile() {}
    void finish();

    std::string name;
    uint64_t *range_bytes;
    size_t nranges;

  private:
    std::string enable = name + "Ranges_enable";
    std::string dataH  = name + "Ranges_dataH";
    std::string dataL  = name + "Ranges_dataL";
    std::string addr   = name + "Ranges_addr";
};

class Histogram: public FpgaModel {
public:
  Histogram(simif_t* s, AddressMap addr_map,  std::string name): FpgaModel(s, addr_map), name(name) {};
  void init();
  void profile() {};
  void finish();
  std::string name;
  uint64_t latency[HISTOGRAM_SIZE];

private:
  std::string enable = name + "Hist_enable";
  std::string dataH = name  + "Hist_dataH";
  std::string dataL = name  + "Hist_dataL";
  std::string addr = name   + "Hist_addr";
};

class FpgaMemoryModel: public FpgaModel
{
public:
  FpgaMemoryModel(simif_t* s, AddressMap addr_map, int argc, char** argv,
<<<<<<< HEAD
                  std::string stats_file_name, uint64_t mem_host_offset);
=======
                  std::string stats_file_name, size_t mem_size);
>>>>>>> eb84570a
  void init();
  void profile();
  void finish();

private:
  // Saves a map of register names to settings
  std::unordered_map<std::string, uint32_t> model_configuration;
  std::vector<uint32_t> profile_reg_addrs;
  std::ofstream stats_file;
  std::vector<Histogram> histograms;
  std::vector<AddrRangeCounter> rangectrs;
  std::set<std::string> configuration_exclusion {
    "Hist_dataL",
    "Hist_dataH",
    "Hist_addr",
    "Hist_enable",
<<<<<<< HEAD
    "hostMemOffsetLow",
    "hostMemOffsetHigh"
=======
    "Ranges_dataL",
    "Ranges_dataH",
    "Ranges_addr",
    "Ranges_enable",
    "numRanges"
>>>>>>> eb84570a
  };

  std::set<std::string> profile_exclusion {
    "Hist_dataL",
    "Hist_dataH",
    "Hist_addr",
    "Hist_enable",
<<<<<<< HEAD
    "hostMemOffsetLow",
    "hostMemOffsetHigh"
  };

  bool has_latency_histograms() { return histograms.size() > 0; };
  uint64_t mem_host_offset;
=======
    "Ranges_dataL",
    "Ranges_dataH",
    "Ranges_addr",
    "Ranges_enable",
    "numRanges"
  };

  bool has_latency_histograms() { return histograms.size() > 0; };
  size_t mem_size;
>>>>>>> eb84570a
};

#endif // __FPGA_MEMORY_MODEL_H<|MERGE_RESOLUTION|>--- conflicted
+++ resolved
@@ -58,11 +58,7 @@
 {
 public:
   FpgaMemoryModel(simif_t* s, AddressMap addr_map, int argc, char** argv,
-<<<<<<< HEAD
-                  std::string stats_file_name, uint64_t mem_host_offset);
-=======
-                  std::string stats_file_name, size_t mem_size);
->>>>>>> eb84570a
+                  std::string stats_file_name, size_t mem_size, uint64_t mem_host_offset);
   void init();
   void profile();
   void finish();
@@ -79,16 +75,13 @@
     "Hist_dataH",
     "Hist_addr",
     "Hist_enable",
-<<<<<<< HEAD
     "hostMemOffsetLow",
-    "hostMemOffsetHigh"
-=======
+    "hostMemOffsetHigh",
     "Ranges_dataL",
     "Ranges_dataH",
     "Ranges_addr",
     "Ranges_enable",
     "numRanges"
->>>>>>> eb84570a
   };
 
   std::set<std::string> profile_exclusion {
@@ -96,14 +89,8 @@
     "Hist_dataH",
     "Hist_addr",
     "Hist_enable",
-<<<<<<< HEAD
     "hostMemOffsetLow",
-    "hostMemOffsetHigh"
-  };
-
-  bool has_latency_histograms() { return histograms.size() > 0; };
-  uint64_t mem_host_offset;
-=======
+    "hostMemOffsetHigh",
     "Ranges_dataL",
     "Ranges_dataH",
     "Ranges_addr",
@@ -113,7 +100,7 @@
 
   bool has_latency_histograms() { return histograms.size() > 0; };
   size_t mem_size;
->>>>>>> eb84570a
+  uint64_t mem_host_offset;
 };
 
 #endif // __FPGA_MEMORY_MODEL_H
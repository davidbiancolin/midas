// See LICENSE for license details.

package midas
package core

<<<<<<< HEAD
=======
// from rocketchip
import junctions.{NastiIO, NastiKey, NastiParameters}
>>>>>>> 3535b75e
import freechips.rocketchip.amba.axi4.AXI4Bundle
import freechips.rocketchip.config.Parameters

import chisel3._
import chisel3.util._
import chisel3.core.ActualDirection
import chisel3.core.DataMirror.directionOf
import widgets._
import junctions.{NastiIO, NastiKey, NastiParameters}
import scala.collection.mutable.{ArrayBuffer, HashSet}

trait Endpoint {
  protected val channels = ArrayBuffer[(String, Record)]()
  protected val wires = HashSet[Data]()
  def matchType(data: Data): Boolean
  def widget(p: Parameters): EndpointWidget
  def widgetName: String = getClass.getSimpleName
  final def size = channels.size
  final def apply(wire: Data) = wires(wire)
  final def apply(i: Int) = channels(i)
  def add(name: String, channel: Data) {
    val (ins, outs) = SimUtils.parsePorts(channel)
    wires ++= (ins ++ outs).unzip._1
    channels += (name -> channel.asInstanceOf[Record])
  }
}

abstract class SimMemIO extends Endpoint {
  // This is hideous, but we want some means to get the widths of the target
  // interconnect so that we can pass that information to the widget the
  // endpoint will instantiate.
  var targetAXI4Widths = NastiParameters(0,0,0)
  var initialized = false
  override def add(name: String, channel: Data) {
    initialized = true
    super.add(name, channel)
    targetAXI4Widths = channel match {
      case axi4: AXI4Bundle => NastiParameters(axi4.r.bits.data.getWidth,
                                               axi4.ar.bits.addr.getWidth,
                                               axi4.ar.bits.id.getWidth)
      case axi4: NastiIO => NastiParameters(axi4.r.bits.data.getWidth,
                                            axi4.ar.bits.addr.getWidth,
                                            axi4.ar.bits.id.getWidth)
      case _ => throw new RuntimeException("Unexpected channel type passed to SimMemIO")
    }
  }

  private def getChannelAXI4Parameters = {
    scala.Predef.assert(initialized, "Widget instantiated without first binding a target channel.")
    targetAXI4Widths
  }

  def widget(p: Parameters) = {
<<<<<<< HEAD
=======
    // We can't handle width adaption yet
    scala.Predef.assert(p(MemNastiKey).dataBits == getChannelAXI4Parameters.dataBits)
>>>>>>> 3535b75e
    val param = p alterPartial ({ case NastiKey => getChannelAXI4Parameters })
    (p(MemModelKey): @unchecked) match {
      case Some(modelGen) => modelGen(param)
      case None => new NastiWidget()(param)
    }
  }
}

class SimNastiMemIO extends SimMemIO {
  def matchType(data: Data) = data match {
    case channel: NastiIO =>
      directionOf(channel.w.valid) == ActualDirection.Output
    case _ => false
  }
}

class SimAXI4MemIO extends SimMemIO {
  def matchType(data: Data) = data match {
    case channel: AXI4Bundle =>
      directionOf(channel.w.valid) == ActualDirection.Output
    case _ => false
  }
}

case class EndpointMap(endpoints: Seq[Endpoint]) {
  def get(data: Data) = endpoints find (_ matchType data)
  def ++(x: EndpointMap) = EndpointMap(endpoints ++ x.endpoints) 
}<|MERGE_RESOLUTION|>--- conflicted
+++ resolved
@@ -3,11 +3,6 @@
 package midas
 package core
 
-<<<<<<< HEAD
-=======
-// from rocketchip
-import junctions.{NastiIO, NastiKey, NastiParameters}
->>>>>>> 3535b75e
 import freechips.rocketchip.amba.axi4.AXI4Bundle
 import freechips.rocketchip.config.Parameters
 
@@ -61,11 +56,6 @@
   }
 
   def widget(p: Parameters) = {
-<<<<<<< HEAD
-=======
-    // We can't handle width adaption yet
-    scala.Predef.assert(p(MemNastiKey).dataBits == getChannelAXI4Parameters.dataBits)
->>>>>>> 3535b75e
     val param = p alterPartial ({ case NastiKey => getChannelAXI4Parameters })
     (p(MemModelKey): @unchecked) match {
       case Some(modelGen) => modelGen(param)

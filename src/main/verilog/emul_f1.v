extern "A" void tick
(
  output reg                       reset,
  output reg                       fin,

  output reg                       master_ar_valid,
  input  reg                       master_ar_ready,
  output reg [`CTRL_ADDR_BITS-1:0] master_ar_addr,
  output reg [`CTRL_ID_BITS-1:0]   master_ar_id,
  output reg [2:0]                 master_ar_size,
  output reg [7:0]                 master_ar_len,

  output reg                       master_aw_valid,
  input  reg                       master_aw_ready,
  output reg [`CTRL_ADDR_BITS-1:0] master_aw_addr,
  output reg [`CTRL_ID_BITS-1:0]   master_aw_id,
  output reg [2:0]                 master_aw_size,
  output reg [7:0]                 master_aw_len,

  output reg                       master_w_valid,
  input  reg                       master_w_ready,
  output reg [`CTRL_STRB_BITS-1:0] master_w_strb,
  output reg [`CTRL_DATA_BITS-1:0] master_w_data,
  output reg                       master_w_last,

  input  reg                       master_r_valid,
  output reg                       master_r_ready,
  input  reg [1:0]                 master_r_resp,
  input  reg [`CTRL_ID_BITS-1:0]   master_r_id,
  input  reg [`CTRL_DATA_BITS-1:0] master_r_data,
  input  reg                       master_r_last,

  input  reg                       master_b_valid,
  output reg                       master_b_ready,
  input  reg [1:0]                 master_b_resp,
  input  reg [`CTRL_ID_BITS-1:0]   master_b_id,

  output reg                       dma_ar_valid,
  input  reg                       dma_ar_ready,
  output reg [`DMA_ADDR_BITS-1:0]  dma_ar_addr,
  output reg [`DMA_ID_BITS-1:0]    dma_ar_id,
  output reg [2:0]                 dma_ar_size,
  output reg [7:0]                 dma_ar_len,

  output reg                       dma_aw_valid,
  input  reg                       dma_aw_ready,
  output reg [`DMA_ADDR_BITS-1:0]  dma_aw_addr,
  output reg [`DMA_ID_BITS-1:0]    dma_aw_id,
  output reg [2:0]                 dma_aw_size,
  output reg [7:0]                 dma_aw_len,

  output reg                       dma_w_valid,
  input  reg                       dma_w_ready,
  output reg [`DMA_STRB_BITS-1:0]  dma_w_strb,
  output reg [`DMA_DATA_BITS-1:0]  dma_w_data,
  output reg                       dma_w_last,

  input  reg                       dma_r_valid,
  output reg                       dma_r_ready,
  input  reg [1:0]                 dma_r_resp,
  input  reg [`DMA_ID_BITS-1:0]    dma_r_id,
  input  reg [`DMA_DATA_BITS-1:0]  dma_r_data,
  input  reg                       dma_r_last,

  input  reg                       dma_b_valid,
  output reg                       dma_b_ready,
  input  reg [1:0]                 dma_b_resp,
  input  reg [`DMA_ID_BITS-1:0]    dma_b_id,

  input  reg                       slave_ar_valid,
  output reg                       slave_ar_ready,
  input  reg [`MEM_ADDR_BITS-1:0]  slave_ar_addr,
  input  reg [`MEM_ID_BITS-1:0]    slave_ar_id,
  input  reg [2:0]                 slave_ar_size,
  input  reg [7:0]                 slave_ar_len,

  input  reg                       slave_aw_valid,
  output reg                       slave_aw_ready,
  input  reg [`MEM_ADDR_BITS-1:0]  slave_aw_addr,
  input  reg [`MEM_ID_BITS-1:0]    slave_aw_id,
  input  reg [2:0]                 slave_aw_size,
  input  reg [7:0]                 slave_aw_len,

  input  reg                       slave_w_valid,
  output reg                       slave_w_ready,
  input  reg [`MEM_STRB_BITS-1:0]  slave_w_strb,
  input  reg [`MEM_DATA_BITS-1:0]  slave_w_data,
  input  reg                       slave_w_last,

  output reg                       slave_r_valid,
  input  reg                       slave_r_ready,
  output reg [1:0]                 slave_r_resp,
  output reg [`MEM_ID_BITS-1:0]    slave_r_id,
  output reg [`MEM_DATA_BITS-1:0]  slave_r_data,
  output reg                       slave_r_last,

  output reg                       slave_b_valid,
  input  reg                       slave_b_ready,
  output reg [1:0]                 slave_b_resp,
  output reg [`MEM_ID_BITS-1:0]    slave_b_id
);

module emul;
  reg clock = 1'b0;
  reg reset = 1'b1;
  reg fin = 1'b0;

  always #(`CLOCK_PERIOD / 2.0) clock = ~clock;

  reg [2047:0] vcdplusfile = 0;
<<<<<<< HEAD
=======
  reg [63:0] dump_start = 0;
  reg [63:0] dump_end = {64{1'b1}};
  reg [63:0] dump_cycles = 0;
  reg [63:0] trace_count = 0;
>>>>>>> 1231cfcf

  initial begin
`ifdef DEBUG
    if ($value$plusargs("waveform=%s", vcdplusfile))
    begin
      $value$plusargs("dump-start=%d", dump_start);
      if ($value$plusargs("dump-cycles=%d", dump_cycles)) begin
        dump_end = dump_start + dump_cycles;
      end

      $vcdplusfile(vcdplusfile);
      wait (trace_count >= dump_start) begin
        $vcdpluson(0);
        $vcdplusmemon(0);
      end
      wait ((trace_count > dump_end) || fin) begin
        $vcdplusclose;
      end
    end
`endif
  end

  reg                        master_ar_valid;
  wire                       master_ar_ready;
  reg  [`CTRL_ADDR_BITS-1:0] master_ar_addr;
  reg  [`CTRL_ID_BITS-1:0]   master_ar_id;
  reg  [2:0]                 master_ar_size;
  reg  [7:0]                 master_ar_len;

  reg                        master_aw_valid;
  wire                       master_aw_ready;
  reg  [`CTRL_ADDR_BITS-1:0] master_aw_addr;
  reg  [`CTRL_ID_BITS-1:0]   master_aw_id;
  reg  [2:0]                 master_aw_size;
  reg  [7:0]                 master_aw_len;

  reg                        master_w_valid;
  wire                       master_w_ready;
  reg  [`CTRL_STRB_BITS-1:0] master_w_strb;
  reg  [`CTRL_DATA_BITS-1:0] master_w_data;
  reg                        master_w_last;

  wire                       master_r_valid;
  reg                        master_r_ready;
  wire [1:0]                 master_r_resp;
  wire [`CTRL_ID_BITS-1:0]   master_r_id;
  wire [`CTRL_DATA_BITS-1:0] master_r_data;
  wire                       master_r_last;

  wire                       master_b_valid;
  reg                        master_b_ready;
  wire [1:0]                 master_b_resp;
  wire [`CTRL_ID_BITS-1:0]   master_b_id;

  reg                        dma_ar_valid;
  wire                       dma_ar_ready;
  reg  [`DMA_ADDR_BITS-1:0]  dma_ar_addr;
  reg  [`DMA_ID_BITS-1:0]    dma_ar_id;
  reg  [2:0]                 dma_ar_size;
  reg  [7:0]                 dma_ar_len;

  reg                        dma_aw_valid;
  wire                       dma_aw_ready;
  reg  [`DMA_ADDR_BITS-1:0]  dma_aw_addr;
  reg  [`DMA_ID_BITS-1:0]    dma_aw_id;
  reg  [2:0]                 dma_aw_size;
  reg  [7:0]                 dma_aw_len;

  reg                        dma_w_valid;
  wire                       dma_w_ready;
  reg  [`DMA_STRB_BITS-1:0]  dma_w_strb;
  reg  [`DMA_DATA_BITS-1:0]  dma_w_data;
  reg                        dma_w_last;

  wire                       dma_r_valid;
  reg                        dma_r_ready;
  wire [1:0]                 dma_r_resp;
  wire [`DMA_ID_BITS-1:0]    dma_r_id;
  wire [`DMA_DATA_BITS-1:0]  dma_r_data;
  wire                       dma_r_last;

  wire                       dma_b_valid;
  reg                        dma_b_ready;
  wire [1:0]                 dma_b_resp;
  wire [`DMA_ID_BITS-1:0]    dma_b_id;

  wire                       slave_ar_valid;
  reg                        slave_ar_ready;
  wire [`MEM_ADDR_BITS-1:0]  slave_ar_addr;
  wire [`MEM_ID_BITS-1:0]    slave_ar_id;
  wire [2:0]                 slave_ar_size;
  wire [7:0]                 slave_ar_len;

  wire                       slave_aw_valid;
  reg                        slave_aw_ready;
  wire [`MEM_ADDR_BITS-1:0]  slave_aw_addr;
  wire [`MEM_ID_BITS-1:0]    slave_aw_id;
  wire [2:0]                 slave_aw_size;
  wire [7:0]                 slave_aw_len;

  wire                       slave_w_valid;
  reg                        slave_w_ready;
  wire [`MEM_STRB_BITS-1:0]  slave_w_strb;
  wire [`MEM_DATA_BITS-1:0]  slave_w_data;
  wire                       slave_w_last;

  reg                        slave_r_valid;
  wire                       slave_r_ready;
  reg  [1:0]                 slave_r_resp;
  reg  [`MEM_ID_BITS-1:0]    slave_r_id;
  reg  [`MEM_DATA_BITS-1:0]  slave_r_data;
  reg                        slave_r_last;

  reg                        slave_b_valid;
  wire                       slave_b_ready;
  reg  [1:0]                 slave_b_resp;
  reg  [`MEM_ID_BITS-1:0]    slave_b_id;

  wire                       master_ar_valid_delay;
  wire                       master_ar_ready_delay;
  wire [`CTRL_ADDR_BITS-1:0] master_ar_addr_delay;
  wire [`CTRL_ID_BITS-1:0]   master_ar_id_delay;
  wire [2:0]                 master_ar_size_delay;
  wire [7:0]                 master_ar_len_delay;

  wire                       master_aw_valid_delay;
  wire                       master_aw_ready_delay;
  wire [`CTRL_ADDR_BITS-1:0] master_aw_addr_delay;
  wire [`CTRL_ID_BITS-1:0]   master_aw_id_delay;
  wire [2:0]                 master_aw_size_delay;
  wire [7:0]                 master_aw_len_delay;

  wire                       master_w_valid_delay;
  wire                       master_w_ready_delay;
  wire [`CTRL_STRB_BITS-1:0] master_w_strb_delay;
  wire [`CTRL_DATA_BITS-1:0] master_w_data_delay;
  wire                       master_w_last_delay;

  wire                       master_r_valid_delay;
  wire                       master_r_ready_delay;
  wire [1:0]                 master_r_resp_delay;
  wire [`CTRL_ID_BITS-1:0]   master_r_id_delay;
  wire [`CTRL_DATA_BITS-1:0] master_r_data_delay;
  wire                       master_r_last_delay;

  wire                       master_b_valid_delay;
  wire                       master_b_ready_delay;
  wire [1:0]                 master_b_resp_delay;
  wire [`CTRL_ID_BITS-1:0]   master_b_id_delay;

  wire                       dma_ar_valid_delay;
  wire                       dma_ar_ready_delay;
  wire [`DMA_ADDR_BITS-1:0]  dma_ar_addr_delay;
  wire [`DMA_ID_BITS-1:0]    dma_ar_id_delay;
  wire [2:0]                 dma_ar_size_delay;
  wire [7:0]                 dma_ar_len_delay;

  wire                       dma_aw_valid_delay;
  wire                       dma_aw_ready_delay;
  wire [`DMA_ADDR_BITS-1:0]  dma_aw_addr_delay;
  wire [`DMA_ID_BITS-1:0]    dma_aw_id_delay;
  wire [2:0]                 dma_aw_size_delay;
  wire [7:0]                 dma_aw_len_delay;

  wire                       dma_w_valid_delay;
  wire                       dma_w_ready_delay;
  wire [`DMA_STRB_BITS-1:0]  dma_w_strb_delay;
  wire [`DMA_DATA_BITS-1:0]  dma_w_data_delay;
  wire                       dma_w_last_delay;

  wire                       dma_r_valid_delay;
  wire                       dma_r_ready_delay;
  wire [1:0]                 dma_r_resp_delay;
  wire [`DMA_ID_BITS-1:0]    dma_r_id_delay;
  wire [`DMA_DATA_BITS-1:0]  dma_r_data_delay;
  wire                       dma_r_last_delay;

  wire                       dma_b_valid_delay;
  wire                       dma_b_ready_delay;
  wire [1:0]                 dma_b_resp_delay;
  wire [`DMA_ID_BITS-1:0]    dma_b_id_delay;

  wire                       slave_ar_valid_delay;
  wire                       slave_ar_ready_delay;
  wire [`MEM_ADDR_BITS-1:0]  slave_ar_addr_delay;
  wire [`MEM_ID_BITS-1:0]    slave_ar_id_delay;
  wire [2:0]                 slave_ar_size_delay;
  wire [7:0]                 slave_ar_len_delay;

  wire                       slave_aw_valid_delay;
  wire                       slave_aw_ready_delay;
  wire [`MEM_ADDR_BITS-1:0]  slave_aw_addr_delay;
  wire [`MEM_ID_BITS-1:0]    slave_aw_id_delay;
  wire [2:0]                 slave_aw_size_delay;
  wire [7:0]                 slave_aw_len_delay;

  wire                       slave_w_valid_delay;
  wire                       slave_w_ready_delay;
  wire [`MEM_STRB_BITS-1:0]  slave_w_strb_delay;
  wire [`MEM_DATA_BITS-1:0]  slave_w_data_delay;
  wire                       slave_w_last_delay;

  wire                       slave_r_valid_delay;
  wire                       slave_r_ready_delay;
  wire [1:0]                 slave_r_resp_delay;
  wire [`MEM_ID_BITS-1:0]    slave_r_id_delay;
  wire [`MEM_DATA_BITS-1:0]  slave_r_data_delay;
  wire                       slave_r_last_delay;

  wire                       slave_b_valid_delay;
  wire                       slave_b_ready_delay;
  wire [1:0]                 slave_b_resp_delay;
  wire [`MEM_ID_BITS-1:0]    slave_b_id_delay;

  assign #0.1 master_ar_valid_delay = master_ar_valid;
  assign #0.1 master_ar_ready = master_ar_ready_delay;
  assign #0.1 master_ar_addr_delay = master_ar_addr;
  assign #0.1 master_ar_id_delay = master_ar_id;
  assign #0.1 master_ar_size_delay = master_ar_size;
  assign #0.1 master_ar_len_delay = master_ar_len;

  assign #0.1 master_aw_valid_delay = master_aw_valid;
  assign #0.1 master_aw_ready = master_aw_ready_delay;
  assign #0.1 master_aw_addr_delay = master_aw_addr;
  assign #0.1 master_aw_id_delay = master_aw_id;
  assign #0.1 master_aw_size_delay = master_aw_size;
  assign #0.1 master_aw_len_delay = master_aw_len;

  assign #0.1 master_w_valid_delay = master_w_valid;
  assign #0.1 master_w_ready = master_w_ready_delay;
  assign #0.1 master_w_strb_delay = master_w_strb;
  assign #0.1 master_w_data_delay = master_w_data;
  assign #0.1 master_w_last_delay = master_w_last;

  assign #0.1 master_r_valid = master_r_valid_delay;
  assign #0.1 master_r_ready_delay = master_r_ready;
  assign #0.1 master_r_resp = master_r_resp_delay;
  assign #0.1 master_r_id = master_r_id_delay;
  assign #0.1 master_r_data = master_r_data_delay;
  assign #0.1 master_r_last = master_r_last_delay;

  assign #0.1 master_b_valid = master_b_valid_delay;
  assign #0.1 master_b_ready_delay = master_b_ready;
  assign #0.1 master_b_resp = master_b_resp_delay;
  assign #0.1 master_b_id = master_b_id_delay;

  assign #0.1 dma_ar_valid_delay = dma_ar_valid;
  assign #0.1 dma_ar_ready = dma_ar_ready_delay;
  assign #0.1 dma_ar_addr_delay = dma_ar_addr;
  assign #0.1 dma_ar_id_delay = dma_ar_id;
  assign #0.1 dma_ar_size_delay = dma_ar_size;
  assign #0.1 dma_ar_len_delay = dma_ar_len;

  assign #0.1 dma_aw_valid_delay = dma_aw_valid;
  assign #0.1 dma_aw_ready = dma_aw_ready_delay;
  assign #0.1 dma_aw_addr_delay = dma_aw_addr;
  assign #0.1 dma_aw_id_delay = dma_aw_id;
  assign #0.1 dma_aw_size_delay = dma_aw_size;
  assign #0.1 dma_aw_len_delay = dma_aw_len;

  assign #0.1 dma_w_valid_delay = dma_w_valid;
  assign #0.1 dma_w_ready = dma_w_ready_delay;
  assign #0.1 dma_w_strb_delay = dma_w_strb;
  assign #0.1 dma_w_data_delay = dma_w_data;
  assign #0.1 dma_w_last_delay = dma_w_last;

  assign #0.1 dma_r_valid = dma_r_valid_delay;
  assign #0.1 dma_r_ready_delay = dma_r_ready;
  assign #0.1 dma_r_resp = dma_r_resp_delay;
  assign #0.1 dma_r_id = dma_r_id_delay;
  assign #0.1 dma_r_data = dma_r_data_delay;
  assign #0.1 dma_r_last = dma_r_last_delay;

  assign #0.1 dma_b_valid = dma_b_valid_delay;
  assign #0.1 dma_b_ready_delay = dma_b_ready;
  assign #0.1 dma_b_resp = dma_b_resp_delay;
  assign #0.1 dma_b_id = dma_b_id_delay;

  assign #0.1 slave_ar_valid = slave_ar_valid_delay;
  assign #0.1 slave_ar_ready_delay = slave_ar_ready;
  assign #0.1 slave_ar_addr = slave_ar_addr_delay;
  assign #0.1 slave_ar_id = slave_ar_id_delay;
  assign #0.1 slave_ar_size = slave_ar_size_delay;
  assign #0.1 slave_ar_len = slave_ar_len_delay;

  assign #0.1 slave_aw_valid = slave_aw_valid_delay;
  assign #0.1 slave_aw_ready_delay = slave_aw_ready;
  assign #0.1 slave_aw_addr = slave_aw_addr_delay;
  assign #0.1 slave_aw_id = slave_aw_id_delay;
  assign #0.1 slave_aw_size = slave_aw_size_delay;
  assign #0.1 slave_aw_len = slave_aw_len_delay;

  assign #0.1 slave_w_valid = slave_w_valid_delay;
  assign #0.1 slave_w_ready_delay = slave_w_ready;
  assign #0.1 slave_w_strb = slave_w_strb_delay;
  assign #0.1 slave_w_data = slave_w_data_delay;
  assign #0.1 slave_w_last = slave_w_last_delay;

  assign #0.1 slave_r_valid_delay = slave_r_valid;
  assign #0.1 slave_r_ready = slave_r_ready_delay;
  assign #0.1 slave_r_resp_delay = slave_r_resp;
  assign #0.1 slave_r_id_delay = slave_r_id;
  assign #0.1 slave_r_data_delay = slave_r_data;
  assign #0.1 slave_r_last_delay = slave_r_last;

  assign #0.1 slave_b_valid_delay = slave_b_valid;
  assign #0.1 slave_b_ready = slave_b_ready_delay;
  assign #0.1 slave_b_resp_delay = slave_b_resp;
  assign #0.1 slave_b_id_delay = slave_b_id;

  F1Shim F1Shim(
    .clock(clock),
    .reset(reset),

    .io_master_ar_valid(master_ar_valid_delay),
    .io_master_ar_ready(master_ar_ready_delay),
    .io_master_ar_bits_addr(master_ar_addr_delay),
    .io_master_ar_bits_id(master_ar_id_delay),
    .io_master_ar_bits_size(master_ar_size_delay),
    .io_master_ar_bits_len(master_ar_len_delay),

    .io_master_aw_valid(master_aw_valid_delay),
    .io_master_aw_ready(master_aw_ready_delay),
    .io_master_aw_bits_addr(master_aw_addr_delay),
    .io_master_aw_bits_id(master_aw_id_delay),
    .io_master_aw_bits_size(master_aw_size_delay),
    .io_master_aw_bits_len(master_aw_len_delay),

    .io_master_w_valid(master_w_valid_delay),
    .io_master_w_ready(master_w_ready_delay),
    .io_master_w_bits_strb(master_w_strb_delay),
    .io_master_w_bits_data(master_w_data_delay),
    .io_master_w_bits_last(master_w_last_delay),

    .io_master_r_valid(master_r_valid_delay),
    .io_master_r_ready(master_r_ready_delay),
    .io_master_r_bits_resp(master_r_resp_delay),
    .io_master_r_bits_id(master_r_id_delay),
    .io_master_r_bits_data(master_r_data_delay),
    .io_master_r_bits_last(master_r_last_delay),

    .io_master_b_valid(master_b_valid_delay),
    .io_master_b_ready(master_b_ready_delay),
    .io_master_b_bits_resp(master_b_resp_delay),
    .io_master_b_bits_id(master_b_id_delay),

    .io_dma_ar_valid(dma_ar_valid_delay),
    .io_dma_ar_ready(dma_ar_ready_delay),
    .io_dma_ar_bits_addr(dma_ar_addr_delay),
    .io_dma_ar_bits_id(dma_ar_id_delay),
    .io_dma_ar_bits_size(dma_ar_size_delay),
    .io_dma_ar_bits_len(dma_ar_len_delay),

    .io_dma_aw_valid(dma_aw_valid_delay),
    .io_dma_aw_ready(dma_aw_ready_delay),
    .io_dma_aw_bits_addr(dma_aw_addr_delay),
    .io_dma_aw_bits_id(dma_aw_id_delay),
    .io_dma_aw_bits_size(dma_aw_size_delay),
    .io_dma_aw_bits_len(dma_aw_len_delay),

    .io_dma_w_valid(dma_w_valid_delay),
    .io_dma_w_ready(dma_w_ready_delay),
    .io_dma_w_bits_strb(dma_w_strb_delay),
    .io_dma_w_bits_data(dma_w_data_delay),
    .io_dma_w_bits_last(dma_w_last_delay),

    .io_dma_r_valid(dma_r_valid_delay),
    .io_dma_r_ready(dma_r_ready_delay),
    .io_dma_r_bits_resp(dma_r_resp_delay),
    .io_dma_r_bits_id(dma_r_id_delay),
    .io_dma_r_bits_data(dma_r_data_delay),
    .io_dma_r_bits_last(dma_r_last_delay),

    .io_dma_b_valid(dma_b_valid_delay),
    .io_dma_b_ready(dma_b_ready_delay),
    .io_dma_b_bits_resp(dma_b_resp_delay),
    .io_dma_b_bits_id(dma_b_id_delay),

    .io_slave_ar_valid(slave_ar_valid_delay),
    .io_slave_ar_ready(slave_ar_ready_delay),
    .io_slave_ar_bits_addr(slave_ar_addr_delay),
    .io_slave_ar_bits_id(slave_ar_id_delay),
    .io_slave_ar_bits_size(slave_ar_size_delay),
    .io_slave_ar_bits_len(slave_ar_len_delay),

    .io_slave_aw_valid(slave_aw_valid_delay),
    .io_slave_aw_ready(slave_aw_ready_delay),
    .io_slave_aw_bits_addr(slave_aw_addr_delay),
    .io_slave_aw_bits_id(slave_aw_id_delay),
    .io_slave_aw_bits_size(slave_aw_size_delay),
    .io_slave_aw_bits_len(slave_aw_len_delay),

    .io_slave_w_valid(slave_w_valid_delay),
    .io_slave_w_ready(slave_w_ready_delay),
    .io_slave_w_bits_strb(slave_w_strb_delay),
    .io_slave_w_bits_data(slave_w_data_delay),
    .io_slave_w_bits_last(slave_w_last_delay),

    .io_slave_r_valid(slave_r_valid_delay),
    .io_slave_r_ready(slave_r_ready_delay),
    .io_slave_r_bits_resp(slave_r_resp_delay),
    .io_slave_r_bits_id(slave_r_id_delay),
    .io_slave_r_bits_data(slave_r_data_delay),
    .io_slave_r_bits_last(slave_r_last_delay),

    .io_slave_b_valid(slave_b_valid_delay),
    .io_slave_b_ready(slave_b_ready_delay),
    .io_slave_b_bits_resp(slave_b_resp_delay),
    .io_slave_b_bits_id(slave_b_id_delay)
  );

  always @(posedge clock) begin
    trace_count = trace_count + 1;
    tick(
      reset,
      fin,

      master_ar_valid,
      master_ar_ready,
      master_ar_addr,
      master_ar_id,
      master_ar_size,
      master_ar_len,

      master_aw_valid,
      master_aw_ready,
      master_aw_addr,
      master_aw_id,
      master_aw_size,
      master_aw_len,

      master_w_valid,
      master_w_ready,
      master_w_strb,
      master_w_data,
      master_w_last,

      master_r_valid,
      master_r_ready,
      master_r_resp,
      master_r_id,
      master_r_data,
      master_r_last,

      master_b_valid,
      master_b_ready,
      master_b_resp,
      master_b_id,

      dma_ar_valid,
      dma_ar_ready,
      dma_ar_addr,
      dma_ar_id,
      dma_ar_size,
      dma_ar_len,

      dma_aw_valid,
      dma_aw_ready,
      dma_aw_addr,
      dma_aw_id,
      dma_aw_size,
      dma_aw_len,

      dma_w_valid,
      dma_w_ready,
      dma_w_strb,
      dma_w_data,
      dma_w_last,

      dma_r_valid,
      dma_r_ready,
      dma_r_resp,
      dma_r_id,
      dma_r_data,
      dma_r_last,

      dma_b_valid,
      dma_b_ready,
      dma_b_resp,
      dma_b_id,

      slave_ar_valid,
      slave_ar_ready,
      slave_ar_addr,
      slave_ar_id,
      slave_ar_size,
      slave_ar_len,

      slave_aw_valid,
      slave_aw_ready,
      slave_aw_addr,
      slave_aw_id,
      slave_aw_size,
      slave_aw_len,

      slave_w_valid,
      slave_w_ready,
      slave_w_strb,
      slave_w_data,
      slave_w_last,

      slave_r_valid,
      slave_r_ready,
      slave_r_resp,
      slave_r_id,
      slave_r_data,
      slave_r_last,

      slave_b_valid,
      slave_b_ready,
      slave_b_resp,
      slave_b_id
    );
  end
endmodule;<|MERGE_RESOLUTION|>--- conflicted
+++ resolved
@@ -108,13 +108,10 @@
   always #(`CLOCK_PERIOD / 2.0) clock = ~clock;
 
   reg [2047:0] vcdplusfile = 0;
-<<<<<<< HEAD
-=======
   reg [63:0] dump_start = 0;
   reg [63:0] dump_end = {64{1'b1}};
   reg [63:0] dump_cycles = 0;
   reg [63:0] trace_count = 0;
->>>>>>> 1231cfcf
 
   initial begin
 `ifdef DEBUG

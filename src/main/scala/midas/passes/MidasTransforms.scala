package midas
package passes

import midas.core._
import firrtl._
import firrtl.ir._
import firrtl.Mappers._
import firrtl.annotations._
import Utils._
import java.io.{File, FileWriter}

private class WCircuit(
  info: Info,
  modules: Seq[DefModule],
  main: String,
  val sim: SimWrapperIO) extends Circuit(info, modules, main)

object MidasAnnotation {
  def apply(t: String, conf: File, json: File, lib: Option[File]) =
    Annotation(CircuitName(t), classOf[MidasTransforms],
               s"$conf $json %s".format(lib map (_.toString) getOrElse ""))
  private val matcher = "([^ ]+) ([^ ]+) ([^ ]*)".r
  def unapply(a: Annotation) = a match {
    case Annotation(CircuitName(c), t, matcher(conf, json, lib))
      if t == classOf[MidasTransforms] =>
        Some(c, new File(conf), new File(json), if (lib.isEmpty) None else Some(new File(lib)))
    case _ => None
  }
}

private[midas] class MidasTransforms(
    dir: File,
    io: chisel3.Data)
<<<<<<< HEAD
   (implicit param: config.Parameters) extends Transform {
  def inputForm = LowForm
  def outputForm = LowForm
=======
   (implicit param: freechips.rocketchip.config.Parameters) extends Transform {
  def inputForm = MidForm
  def outputForm = MidForm
>>>>>>> a0affb38
  def execute(state: CircuitState) = (getMyAnnotations(state): @unchecked) match {
    case Seq(MidasAnnotation(state.circuit.main, conf, json, lib)) =>
      val xforms = Seq(
        firrtl.passes.RemoveValidIf,
        new firrtl.transforms.ConstantPropagation,
        firrtl.passes.SplitExpressions,
        firrtl.passes.CommonSubexpressionElimination,
        new firrtl.transforms.DeadCodeElimination,
        new ConfToJSON(conf, json),
        new barstools.macros.MacroCompilerTransform,
        firrtl.passes.ResolveKinds,
        firrtl.passes.RemoveEmpty,
        new Fame1Transform(lib getOrElse json),
        new strober.passes.StroberTransforms(dir, lib getOrElse json),
        new SimulationMapping(io),
        new PlatformMapping(state.circuit.main, dir))
      (xforms foldLeft state)((in, xform) =>
        xform runTransform in).copy(form=outputForm)
  }
}<|MERGE_RESOLUTION|>--- conflicted
+++ resolved
@@ -31,15 +31,9 @@
 private[midas] class MidasTransforms(
     dir: File,
     io: chisel3.Data)
-<<<<<<< HEAD
-   (implicit param: config.Parameters) extends Transform {
+    (implicit param: freechips.rocketchip.config.Parameters) extends Transform {
   def inputForm = LowForm
   def outputForm = LowForm
-=======
-   (implicit param: freechips.rocketchip.config.Parameters) extends Transform {
-  def inputForm = MidForm
-  def outputForm = MidForm
->>>>>>> a0affb38
   def execute(state: CircuitState) = (getMyAnnotations(state): @unchecked) match {
     case Seq(MidasAnnotation(state.circuit.main, conf, json, lib)) =>
       val xforms = Seq(

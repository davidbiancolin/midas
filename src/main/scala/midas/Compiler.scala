--- conflicted
+++ resolved
@@ -9,16 +9,9 @@
 import java.io.{File, FileWriter, Writer}
 
 // Compiler for Midas Transforms
-<<<<<<< HEAD
-private class MidasCompiler(dir: File, io: Data)(implicit param: config.Parameters) extends firrtl.Compiler {
+private class MidasCompiler(dir: File, io: Data)(implicit param: Parameters) extends firrtl.Compiler {
   def emitter = new firrtl.LowFirrtlEmitter
-  def transforms =
-    getLoweringTransforms(firrtl.ChirrtlForm, firrtl.MidForm) ++ Seq(
-=======
-private class MidasCompiler(dir: File, io: Data)(implicit param: Parameters) extends firrtl.Compiler {
-  def emitter = new firrtl.MiddleFirrtlEmitter
   def transforms = getLoweringTransforms(firrtl.ChirrtlForm, firrtl.MidForm) ++ Seq(
->>>>>>> a0affb38
     new InferReadWrite,
     new ReplSeqMem) ++
     getLoweringTransforms(firrtl.MidForm, firrtl.LowForm) ++ Seq(
@@ -33,20 +26,14 @@
 }
 
 object MidasCompiler {
-<<<<<<< HEAD
   def apply(
       chirrtl: Circuit,
       io: Data,
       dir: File,
       lib: Option[File])
-     (implicit p: config.Parameters): Circuit = {
+     (implicit p: Parameters): Circuit = {
     val conf = new File(dir, s"${chirrtl.main}.conf")
     val json = new File(dir, s"${chirrtl.main}.macros.json")
-=======
-  def apply(chirrtl: Circuit, io: Data, dir: File)(implicit p: Parameters): Circuit = {
-    val confFile = new File(dir, s"${chirrtl.main}.conf")
-    val macroFile = new File(dir, s"${chirrtl.main}.macros.v")
->>>>>>> a0affb38
     val annotations = new firrtl.AnnotationMap(Seq(
       InferReadWriteAnnotation(chirrtl.main),
       ReplSeqMemAnnotation(s"-c:${chirrtl.main}:-o:$conf"),
@@ -66,12 +53,8 @@
     result.circuit
   }
 
-<<<<<<< HEAD
   def apply[T <: chisel3.experimental.RawModule](w: => T, dir: File, libFile: Option[File])
-      (implicit p: config.Parameters): Circuit = {
-=======
-  def apply[T <: chisel3.experimental.RawModule](w: => T, dir: File)(implicit p: Parameters): Circuit = {
->>>>>>> a0affb38
+      (implicit p: Parameters): Circuit = {
     dir.mkdirs
     lazy val target = w
     val chirrtl = firrtl.Parser.parse(chisel3.Driver.emit(() => target))

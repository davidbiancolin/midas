// See LICENSE for license details.

package strober
package passes

import firrtl._
import firrtl.ir._
import firrtl.Utils.create_exps
import firrtl.passes.LowerTypes.loweredName
import firrtl.passes.VerilogRename.verilogRenameN
import strober.core.ChainType
import mdf.macrolib.SRAMMacro
import java.io.{File, FileWriter}

class DumpChains(
    dir: File,
    meta: StroberMetaData,
    srams: Map[String, SRAMMacro])
   (implicit param: freechips.rocketchip.config.Parameters) extends firrtl.passes.Pass {
<<<<<<< HEAD
  
=======

>>>>>>> 3535b75e
  override def name = "[strober] Dump Daisy Chains"

  private def addPad(chainFile: FileWriter, cw: Int, dw: Int)(chainType: ChainType.Value) {
    (cw - dw) match {
      case 0 =>
      case pad => chainFile write s"${chainType.id} null ${pad} -1\n"
    }
  }

  private def loop(chainFile: FileWriter,
                   mod: String,
                   path: String)
                  (chainType: ChainType.Value)
                  (implicit daisyWidth: Int) {
    meta.chains(chainType) get mod match {
      case Some(chain) if !chain.isEmpty =>
        val id = chainType.id
        val (cw, dw) = (chain foldLeft (0, 0)){case ((chainWidth, dataWidth), s) =>
          val dw = dataWidth + (s match {
            case s: WDefInstance =>
              val sram = srams(s.module)
              (chainType: @unchecked) match {
                case ChainType.SRAM =>
                  chainFile write s"$id ${path}.${s.name}.ram ${sram.width} ${sram.depth}\n"
                  sram.width
                case ChainType.Trace =>
                  val ports = sram.ports filter (_.output.nonEmpty)
                  (ports foldLeft 0){ (sum, p) =>
                    chainFile write s"$id ${path}.${s.name}.${p.output.get.name} ${p.width} -1\n"
                    sum + p.width
                  }
              }
            case s: DefMemory if s.readLatency > 0 =>
              val width = bitWidth(s.dataType)
              (chainType: @unchecked) match {
                case ChainType.SRAM =>
                  chainFile write s"$id ${path}.${s.name} ${width} ${s.depth}\n"
                  width.toInt
                case ChainType.Trace =>
                  s.readers foreach (r =>
                    chainFile write s"$id ${path}.${s.name}_${r}_data ${width} -1\n")
                  s.readwriters foreach (rw =>
                    chainFile write s"$id ${path}.${s.name}_${rw}_rdata ${width} -1\n")
                  (s.readers.size + s.readwriters.size) * width.toInt
              }
            case s: DefMemory =>
              val name = verilogRenameN(s.name)
              val width = bitWidth(s.dataType).toInt
              chainType match {
                case ChainType.RegFile =>
                  chainFile write s"$id $path.$name $width ${s.depth}\n"
                  width
                case ChainType.Regs => (((0 until s.depth) foldLeft 0){ (sum, i) =>
                  chainFile write s"$id $path.$name[$i] $width -1\n"
                  sum + width
                })
              }
            case s: DefRegister =>
              val name = verilogRenameN(s.name)
              val width = bitWidth(s.tpe).toInt
              chainFile write s"$id $path.$name $width -1\n"
              width
          })
          val cw = (Stream from 0 map (chainWidth + _ * daisyWidth) dropWhile (_ < dw)).head
          (cw, dw)
        }
        addPad(chainFile, cw, dw)(chainType)
      case _ =>
    }
    meta.childInsts(mod) foreach (child => loop(
      chainFile, meta.instModMap(child, mod), s"${path}.${child}")(chainType))
  }

  def run(c: Circuit) = {
    implicit val daisyWidth = param(core.DaisyWidth)
    val chainFile = new FileWriter(new File(dir, s"${c.main}.chain"))
    ChainType.values.toList foreach loop(chainFile, c.main, c.main)
    chainFile.close
    c
  }
}<|MERGE_RESOLUTION|>--- conflicted
+++ resolved
@@ -17,11 +17,6 @@
     meta: StroberMetaData,
     srams: Map[String, SRAMMacro])
    (implicit param: freechips.rocketchip.config.Parameters) extends firrtl.passes.Pass {
-<<<<<<< HEAD
-  
-=======
-
->>>>>>> 3535b75e
   override def name = "[strober] Dump Daisy Chains"
 
   private def addPad(chainFile: FileWriter, cw: Int, dw: Int)(chainType: ChainType.Value) {

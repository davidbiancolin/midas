--- conflicted
+++ resolved
@@ -321,7 +321,6 @@
   // Dequeuing domain is slower
   // Each entry in the "token" queue represents a token in the slow domain
   // Every M tokens received in the fast domain, enqueue a single entry into the "tokens" queue
-<<<<<<< HEAD
   //else if (clockRatio.isReciprocal) {
   //  val enqTokensRemaining = RegInit((clockRatio.denominator - 1).U(log2Ceil(clockRatio.denominator).W))
   //  enqTokensRemaining.suggestName("enqTokensRemaining")
@@ -356,50 +355,10 @@
   //  io.trace.ready <> TraceQueue(wires.ready, io.traceLen, "ready_trace", Some(readyTraceFull))
   //} else {
   io.trace := DontCare
-  io.trace.bits.valid  := Bool(false)
-  io.trace.valid.valid := Bool(false)
-  io.trace.ready.valid := Bool(false)
-  //}
-=======
-  else if (clockRatio.isReciprocal) {
-    val enqTokensRemaining = RegInit((clockRatio.denominator - 1).U(log2Ceil(clockRatio.denominator).W))
-    enqTokensRemaining.suggestName("enqTokensRemaining")
-    tokens.io.deq.ready := enqTokensRemaining =/= 0.U || io.deq.host.hReady
-    io.deq.host.hValid := tokens.io.deq.valid && enqTokensRemaining === 0.U
-
-    when (tokens.io.deq.fire) {
-      enqTokensRemaining := Mux(enqTokensRemaining === 0.U,
-                                (clockRatio.denominator - 1).U,
-                                enqTokensRemaining - 1.U)
-    }
-  }
-
-
-  if (p(EnableSnapshot)) {
-    val wires = Wire(ReadyValidTrace(gen))
-    val targetFace = if (flipped) io.deq.target else io.enq.target
-    val tokensFace = if (flipped) tokens.io.deq else tokens.io.enq
-    val readyTraceFull = Wire(Bool())
-    val validTraceFull = Wire(Bool())
-    wires.bits.bits  := targetFace.bits
-    wires.bits.valid := tokensFace.valid && targetFace.valid && !readyTraceFull && !validTraceFull
-    wires.bits.ready := tokensFace.ready
-    io.trace.bits <> TraceQueue(wires.bits, io.traceLen, "bits_trace")
-    wires.valid.bits  := targetFace.valid
-    wires.valid.valid := tokensFace.valid
-    wires.valid.ready := tokensFace.ready
-    io.trace.valid <> TraceQueue(wires.valid, io.traceLen, "valid_trace", Some(validTraceFull))
-    wires.ready.bits  := targetFace.ready
-    wires.ready.valid := tokensFace.valid
-    wires.ready.ready := tokensFace.ready
-    io.trace.ready <> TraceQueue(wires.ready, io.traceLen, "ready_trace", Some(readyTraceFull))
-  } else {
-    io.trace := DontCare
-    io.trace.bits.valid  := false.B
-    io.trace.valid.valid := false.B
-    io.trace.ready.valid := false.B
-  }
->>>>>>> f938398a
+  io.trace.bits.valid  := false.B
+  io.trace.valid.valid := false.B
+  io.trace.ready.valid := false.B
+  //}
 }
 
 class ReadyValidChannelUnitTest(

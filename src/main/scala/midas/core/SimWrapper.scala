package midas
package core

import scala.collection.immutable.ListMap
import scala.collection.mutable.{ArrayBuffer, HashSet}

// from rocketchip
import junctions.NastiIO
import freechips.rocketchip.amba.axi4.AXI4Bundle
import freechips.rocketchip.config.{Parameters, Field}
import freechips.rocketchip.util.HeterogeneousBag

import chisel3._
import chisel3.internal.firrtl.Port
import chisel3.util._
import chisel3.experimental._
import SimUtils._

object SimUtils {
  def parsePorts(io: Data, reset: Option[Bool] = None, prefix: String = "") = {
    val inputs = ArrayBuffer[(Bits, String)]()
    val outputs = ArrayBuffer[(Bits, String)]()

    def prefixWith(prefix: String, base: Any): String  = if (prefix != "")  s"${prefix}_${base}" else base.toString

    def loop(name: String, data: Data): Unit = data match {
      case b: Record =>
        b.elements foreach {case (n, e) => loop(prefixWith(name, n), e)}
      case v: Vec[_] =>
        v.zipWithIndex foreach {case (e, i) => loop(prefixWith(name, i), e)}
      case b: Bits if b.dir == INPUT => inputs += (b -> name)
      case b: Bits if b.dir == OUTPUT => outputs += (b -> name)
      case b: Clock if b.dir == INPUT => Nil
      //case b: Clock if b.dir == OUTPUT => outputs += (b.asUInt -> name)
      case default =>
        default.asInstanceOf[HeterogeneousBag[AXI4Bundle]].elements foreach {case (n, e) => loop(prefixWith(name, n), e)}
    }

    loop(prefix, io)
    (inputs.toList, outputs.toList)
  }

  def getChunks(b: Data)(implicit channelWidth: Int): Int =
    (b.getWidth-1)/channelWidth + 1
  def getChunks(s: Seq[Data])(implicit channelWidth: Int): Int =
    (s foldLeft 0)((res, b) => res + getChunks(b))
  def getChunks(args: (Data, String))(implicit channelWidth: Int): (String, Int) =
    args match { case (wire, name) => name -> SimUtils.getChunks(wire) }

  def genIoMap(ports: Seq[(Data, String)], offset: Int = 0)(implicit channelWidth: Int) =
    ((ports foldLeft ((ListMap[Data, Int](), offset))){
      case ((map, off), (port, name)) => (map + (port -> off), off + getChunks(port))
    })._1
}

case object ChannelLen extends Field[Int]
case object ChannelWidth extends Field[Int]

trait HasSimWrapperParams {
  implicit val p: Parameters
  implicit val channelWidth = p(ChannelWidth)
  val traceMaxLen = p(strober.core.TraceMaxLen)
  val daisyWidth = p(strober.core.DaisyWidth)
  val sramChainNum = p(strober.core.SRAMChainNum)
  val enableSnapshot = p(EnableSnapshot)
}

class SimReadyValidRecord(es: Seq[(String, ReadyValidIO[Data])]) extends Record {
  val elements = ListMap((es map {
    case (name, rv) if rv.valid.dir == INPUT => name -> Flipped(SimReadyValid(rv.bits))
    case (name, rv) if rv.valid.dir == OUTPUT => name -> SimReadyValid(rv.bits)
  }):_*)
  def cloneType = new SimReadyValidRecord(es).asInstanceOf[this.type]
}

class ReadyValidTraceRecord(es: Seq[(String, ReadyValidIO[Data])]) extends Record {
  val elements = ListMap((es map {
    case (name, rv) => name -> ReadyValidTrace(rv.bits)
  }):_*)
  def cloneType = new ReadyValidTraceRecord(es).asInstanceOf[this.type]
}

class SimWrapperIO(
    io: Record, reset: Bool)
   (implicit val p: Parameters) extends Bundle with HasSimWrapperParams {
  /*** Endpoints ***/
  val endpointMap = p(EndpointKey)
  val endpoints = endpointMap.endpoints
  private def findEndpoint(name: String, data: Data) {
    endpointMap get data match {
      case Some(endpoint) =>
        endpoint add (name, data)
      case None => data match {
        case b: Record => b.elements foreach {
          case (n, e) => findEndpoint(s"${name}_${n}", e)
        }
        case v: Vec[_] => v.zipWithIndex foreach {
          case (e, i) => findEndpoint(s"${name}_${i}", e)
        }
        case h: HeterogeneousBag[AXI4Bundle] => h.elements foreach {
          case (n, e) => findEndpoint(s"${name}_${n}", e)
        }
        case _ =>
      }
    }
  }
  io.elements.foreach({ case (name, data) => findEndpoint(name, data)})

  val (inputs, outputs) = parsePorts(io, Some(reset))

  /*** Wire Channels ***/
  val endpointWires = (endpoints flatMap (ep => (0 until ep.size) flatMap { i =>
    val (prefix, data) = ep(i)
    data.elements.toSeq flatMap {
      case (name, rv: ReadyValidIO[_]) => Nil
      case (name, wires) =>
<<<<<<< HEAD
        val (ins, outs) = parsePorts(wires, prefix = name)
=======
        val (ins, outs) = parsePorts(wires, prefix = "io")
>>>>>>> 5430c4a8
        (ins ++ outs).unzip._1
    }
  })).toSet
  val wireInputs = inputs filterNot { case (wire, name) =>
    (endpoints exists (_(wire))) && !endpointWires(wire) }
  val wireOutputs = outputs filterNot { case (wire, name) =>
    (endpoints exists (_(wire))) && !endpointWires(wire) }
  val pokedInputs = wireInputs filterNot (x => endpointWires(x._1))
  val peekedOutputs = wireOutputs filterNot (x => endpointWires(x._1))
  val inWireChannelNum = getChunks(wireInputs.unzip._1)
  val outWireChannelNum = getChunks(wireOutputs.unzip._1)
  val wireIns = Flipped(Vec(inWireChannelNum, Decoupled(UInt(channelWidth.W))))
  val wireOuts = Vec(outWireChannelNum, Decoupled(UInt(channelWidth.W)))
  val wireInMap = genIoMap(wireInputs)
  val wireOutMap = genIoMap(wireOutputs)
  def getIns(arg: (Data, Int)): Seq[DecoupledIO[UInt]] = arg match {
    case (wire, id) => (0 until getChunks(wire)) map (off => wireIns(id+off))
  }
  def getOuts(arg: (Data, Int)): Seq[DecoupledIO[UInt]] = arg match {
    case (wire, id) => (0 until getChunks(wire)) map (off => wireOuts(id+off))
  }
  def getIns(wire: Data): Seq[DecoupledIO[UInt]] = getIns(wire -> wireInMap(wire))
  def getOuts(wire: Data): Seq[DecoupledIO[UInt]] = getOuts(wire -> wireOutMap(wire))

  /*** ReadyValid Channels ***/
  val readyValidInputs = endpoints flatMap (ep => (0 until ep.size) flatMap { i =>
    val (prefix, data) = ep(i)
    data.elements.toSeq collect {
      case (name, rv: ReadyValidIO[_]) if rv.valid.dir == INPUT =>
        s"${prefix}_${name}" -> rv
    }
  })
  val readyValidOutputs = endpoints flatMap (ep => (0 until ep.size) flatMap { i =>
    val (prefix, data) = ep(i)
    data.elements.toSeq collect {
      case (name, rv: ReadyValidIO[_]) if rv.valid.dir == OUTPUT =>
        s"${prefix}_${name}" -> rv
    }
  })
  val readyValidIns = new SimReadyValidRecord(readyValidInputs)
  val readyValidOuts = new SimReadyValidRecord(readyValidOutputs)
  val readyValidInMap = (readyValidInputs.unzip._2 zip readyValidIns.elements).toMap
  val readyValidOutMap = (readyValidOutputs.unzip._2 zip readyValidOuts.elements).toMap
  val readyValidMap = readyValidInMap ++ readyValidOutMap

  /*** Instrumentation ***/
  val daisy = new strober.core.DaisyBundle(daisyWidth, sramChainNum)
  val traceLen = Input(UInt(log2Up(traceMaxLen + 1).W))
  val wireInTraces = Vec(if (enableSnapshot) inWireChannelNum else 0, Decoupled(UInt(channelWidth.W)))
  val wireOutTraces = Vec(if (enableSnapshot) outWireChannelNum else 0, Decoupled(UInt(channelWidth.W)))
  val readyValidInTraces = new ReadyValidTraceRecord(if (enableSnapshot) readyValidInputs else Nil)
  val readyValidOutTraces = new ReadyValidTraceRecord(if (enableSnapshot) readyValidOutputs else Nil)

  override def cloneType: this.type =
    new SimWrapperIO(io, reset).asInstanceOf[this.type]
}

class RecordWithClockAndReset(targetIo: Record) extends Record {
  val clock = Input(Clock())
  val reset = Input(Bool())
  val elements = ListMap(((for ((field, elm) <- targetIo.elements) yield {
      (field -> elm.chiselCloneType)
    }).toSeq ++ Seq("clock" -> clock, "reset" -> reset)):_*)

  override def cloneType = new RecordWithClockAndReset(targetIo).asInstanceOf[this.type]
}

// this gets replaced with the real target
class TargetBox(targetIo: Record) extends BlackBox {
  val io = IO(new RecordWithClockAndReset(targetIo))
}

class SimBox(simIo: SimWrapperIO)
            (implicit val p: Parameters)
             extends BlackBox with HasSimWrapperParams {
  val io = IO(new Bundle {
    val clock = Input(Clock())
    val reset = Input(Bool())
    val io = simIo.cloneType
  })
}

class SimWrapper(targetIo: Record)
                (implicit val p: Parameters) extends Module with HasSimWrapperParams {
  val target = Module(new TargetBox(targetIo))
  val io = IO(new SimWrapperIO(target.io, target.io.reset))
  val fire = Wire(Bool())

  target.io.clock := clock

  /*** Wire Channels ***/
  val wireInChannels: Seq[WireChannel] = io.wireInputs flatMap genWireChannels
  val wireOutChannels: Seq[WireChannel] = io.wireOutputs flatMap genWireChannels

  (wireInChannels zip io.wireIns) foreach { case (channel, in) => channel.io.in <> in }
  (io.wireInputs foldLeft 0)(connectInput(_, _, wireInChannels, fire))

  (io.wireOuts zip wireOutChannels) foreach { case (out, channel) => out <> channel.io.out }
  (io.wireOutputs foldLeft 0)(connectOutput(_, _, wireOutChannels))

  if (enableSnapshot) {
    (io.wireInTraces zip wireInChannels) foreach { case (tr, channel) => tr <> channel.io.trace }
    (io.wireOutTraces zip wireOutChannels) foreach { case (tr, channel) => tr <> channel.io.trace }
  }

  def genWireChannels[T <: Data](arg: (T, String)) =
    arg match { case (port, name) =>
      (0 until getChunks(port)) map { off =>
        val width = scala.math.min(channelWidth, port.getWidth - off * channelWidth)
        val channel = Module(new WireChannel(width))
        channel suggestName s"WireChannel_${name}_${off}"
        channel
      }
    }

  def connectInput[T <: Data](off: Int, arg: (Data, String), inChannels: Seq[WireChannel], fire: Bool) =
    arg match { case (wire, name) =>
      val channels = inChannels slice (off, off + getChunks(wire))
      wire match {
        case b :Bits => wire := Cat(channels.reverse map (_.io.out.bits))
        case b :Clock => wire := Cat(channels.reverse map (_.io.out.bits))(0).asClock
      }
      off + getChunks(wire)
    }

  def connectOutput[T <: Data](off: Int, arg: (Data, String), outChannels: Seq[WireChannel]) =
    arg match { case (wire, name) =>
      val channels = outChannels slice (off, off + getChunks(wire))
      channels.zipWithIndex foreach { case (channel, i) =>
        channel.io.in.bits := wire.asUInt() >> (i * channelWidth)
      }
      off + getChunks(wire)
    }

  /*** ReadyValid Channels ***/
  val readyValidInChannels: Seq[ReadyValidChannel[_]] = io.readyValidInputs map genReadyValidChannel
  val readyValidOutChannels: Seq[ReadyValidChannel[_]] = io.readyValidOutputs map genReadyValidChannel

  (readyValidInChannels zip io.readyValidIns.elements.unzip._2) foreach {
    case (channel, in) => channel.io.enq <> in }
  (io.readyValidOuts.elements.unzip._2 zip readyValidOutChannels) foreach {
    case (out, channel) => out <> channel.io.deq }

  if (enableSnapshot) {
    (io.readyValidInTraces.elements.unzip._2 zip readyValidInChannels) foreach {
      case (tr, channel) => tr <> channel.io.trace }
    (io.readyValidOutTraces.elements.unzip._2 zip readyValidOutChannels) foreach {
      case (tr, channel) => tr <> channel.io.trace }
  }

  def genReadyValidChannel[T <: Data](arg: (String, ReadyValidIO[T])) =
    arg match { case (name, io) =>
      val channel = Module(new ReadyValidChannel(io.bits, io.valid.dir == INPUT))
      channel suggestName s"ReadyValidChannel_$name"
      (io.valid.dir: @unchecked) match {
        case INPUT  => io <> channel.io.deq.target
        case OUTPUT => channel.io.enq.target <> io
      }
      channel.io.targetReset.bits := target.io.reset
      channel.io.targetReset.valid := fire
      channel
    }

  // Control
  // Firing condtion:
  // 1) all input values are valid
  // 2) all output FIFOs are not full
  fire := (wireInChannels foldLeft true.B)(_ && _.io.out.valid) && 
          (wireOutChannels foldLeft true.B)(_ && _.io.in.ready) &&
          (readyValidInChannels foldLeft true.B)(_ && _.io.deq.host.hValid) &&
          (readyValidOutChannels foldLeft true.B)(_ && _.io.enq.host.hReady)
 
  // Inputs are consumed when firing conditions are met
  wireInChannels foreach (_.io.out.ready := fire)
  readyValidInChannels foreach (_.io.deq.host.hReady := fire)
   
  // Outputs should be ready when firing conditions are met
  val resetNext = RegNext(reset)
  wireOutChannels foreach (_.io.in.valid := fire || resetNext)
  readyValidOutChannels foreach (_.io.enq.host.hValid := fire || resetNext)

  // Trace size is runtime configurable
  wireInChannels foreach (_.io.traceLen := io.traceLen)
  wireOutChannels foreach (_.io.traceLen := io.traceLen)
  readyValidInChannels foreach (_.io.traceLen := io.traceLen)
  readyValidOutChannels foreach (_.io.traceLen := io.traceLen)

  // Cycles for debug
  val cycles = Reg(UInt(64.W))
  when (fire) {
    cycles := Mux(target.io.reset, UInt(0), cycles + UInt(1))
    when(false.B) { printf("%d", cycles) }
  }
} <|MERGE_RESOLUTION|>--- conflicted
+++ resolved
@@ -114,11 +114,7 @@
     data.elements.toSeq flatMap {
       case (name, rv: ReadyValidIO[_]) => Nil
       case (name, wires) =>
-<<<<<<< HEAD
         val (ins, outs) = parsePorts(wires, prefix = name)
-=======
-        val (ins, outs) = parsePorts(wires, prefix = "io")
->>>>>>> 5430c4a8
         (ins ++ outs).unzip._1
     }
   })).toSet

--- conflicted
+++ resolved
@@ -9,16 +9,9 @@
 class endpoint_t
 {
 public:
-<<<<<<< HEAD
-  endpoint_t(simif_t* s): sim(s) { }
+  endpoint_t(simif_t* s, AddressMap addr_map): sim(s), addr_map(addr_map) { }
   virtual void init() {}; // FIXME; should be pure;
   virtual void tick() = 0;
-=======
-  endpoint_t(simif_t* s, AddressMap addr_map): sim(s), addr_map(addr_map) { }
-  virtual void tick() = 0;
-  virtual void init() { }
-  virtual bool stall() = 0;
->>>>>>> 3535b75e
   virtual bool done() = 0;
 
 protected:
@@ -31,21 +24,19 @@
     return sim->read(addr);
   }
 
-<<<<<<< HEAD
   inline ssize_t pull(size_t addr, char *data, size_t size) {
     return sim->pull(addr, data, size);
   }
 
   inline ssize_t push(size_t addr, char *data, size_t size) {
     return sim->push(addr, data, size);
-=======
+  
   void write(std::string reg, data_t data){
     sim->write(addr_map.w_addr(reg), data);
   }
 
   data_t read(std::string reg){
     return sim->read(addr_map.r_addr(reg));
->>>>>>> 3535b75e
   }
 
 private:

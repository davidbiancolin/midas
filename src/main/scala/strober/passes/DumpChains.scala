--- conflicted
+++ resolved
@@ -13,14 +13,9 @@
 class DumpChains(
     dir: File,
     meta: StroberMetaData,
-<<<<<<< HEAD
     srams: Map[String, SRAMMacro])
-   (implicit param: config.Parameters) extends firrtl.passes.Pass {
-=======
-    seqMems: Map[String, midas.passes.MemConf])
    (implicit param: freechips.rocketchip.config.Parameters) extends firrtl.passes.Pass {
->>>>>>> a0affb38
-  
+
   override def name = "[strober] Dump Daisy Chains"
 
   private def addPad(chainFile: FileWriter, cw: Int, dw: Int)(chainType: ChainType.Value) {

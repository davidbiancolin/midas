--- conflicted
+++ resolved
@@ -24,16 +24,11 @@
       case s => s map initStmt(target)
     }
 
-<<<<<<< HEAD
-  private def init(info: Info, target: String, main: String)(m: DefModule) = m match {
+  private def init(info: Info, target: String, main: String, tpe: Type)(m: DefModule) = m match {
     case m: Module if m.name == "TargetBoxBundleWrap" =>
-=======
-  private def init(info: Info, target: String, main: String, tpe: Type)(m: DefModule) = m match {
-    case m: Module if m.name == main =>
->>>>>>> be53f071
       val body = initStmt(target)(m.body)
       val stmts = Seq(
-        Connect(NoInfo, wsub(wref("target"), "targetFire"), wsub(wref("io"), "fire")),
+        Connect(NoInfo, wsub(wref("target"), "targetFire"), wref(loweredName(wsub(wref("io"), "fire")))),
         Connect(NoInfo, wsub(wref("target"), "daisyReset"), wref("reset", BoolType))) ++
       (if (!param(EnableSnapshot)) Nil
        else {

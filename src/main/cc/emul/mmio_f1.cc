#include "mmio_f1.h"
#include "mm.h"
#include "mm_dramsim2.h"
#include <memory>
#include <cassert>
#include <cmath>
#ifdef VCS
#include <DirectC.h>
#include "midas_context.h"
#else
#include <verilated.h>
#if VM_TRACE
#include <verilated_vcd_c.h>
#endif // VM_TRACE
#endif

void mmio_f1_t::read_req(uint64_t addr, size_t size, size_t len) {
  mmio_req_addr_t ar(0, addr, size, len);
  this->ar.push(ar);
}

void mmio_f1_t::write_req(uint64_t addr, size_t size, size_t len, void* data, size_t *strb) {
  int nbytes = 1 << size;

  mmio_req_addr_t aw(0, addr, size, len);
  this->aw.push(aw);

  for (int i = 0; i < len + 1; i++) {
    mmio_req_data_t w(((char*) data) + i * nbytes, strb[i], i == len);
    this->w.push(w);
  }
}

void mmio_f1_t::tick(
  bool reset,
  bool ar_ready,
  bool aw_ready,
  bool w_ready,
  size_t r_id,
  void* r_data,
  bool r_last,
  bool r_valid,
  size_t b_id,
  bool b_valid)
{
  const bool ar_fire = !reset && ar_ready && ar_valid();
  const bool aw_fire = !reset && aw_ready && aw_valid();
  const bool w_fire = !reset && w_ready && w_valid();
  const bool r_fire = !reset && r_valid && r_ready();
  const bool b_fire = !reset && b_valid && b_ready();

  if (ar_fire) read_inflight = true;
  if (aw_fire) write_inflight = true;
  if (w_fire) this->w.pop();
  if (r_fire) {
    char* dat = (char*)malloc(dummy_data.size());
    memcpy(dat, (char*)r_data, dummy_data.size());
    mmio_resp_data_t r(r_id, dat, r_last);
    this->r.push(r);
  }
  if (b_fire) {
    this->b.push(b_id);
  }
}

bool mmio_f1_t::read_resp(void* data) {
  if (ar.empty() || r.size() <= ar.front().len) {
    return false;
  } else {
    auto ar = this->ar.front();
    size_t word_size = 1 << ar.size;
    for (size_t i = 0 ; i <= ar.len ; i++) {
      auto r = this->r.front();
      assert(i < ar.len || r.last);
      memcpy(((char*)data) + i * word_size, r.data, word_size);
      free(r.data);
      this->r.pop();
    }
    this->ar.pop();
    read_inflight = false;
    return true;
  }
}

bool mmio_f1_t::write_resp() {
  if (aw.empty() || b.empty()) {
    return false;
  } else {
    aw.pop();
    b.pop();
    write_inflight = false;
    return true;
  }
}

extern uint64_t main_time;
extern std::unique_ptr<mmio_t> master;
<<<<<<< HEAD
extern std::unique_ptr<mmio_t> dma;
std::unique_ptr<mm_t> slave;

void* init(uint64_t memsize, bool dramsim) {
  master.reset(new mmio_f1_t(MMIO_WIDTH));
  dma.reset(new mmio_f1_t(DMA_WIDTH));
  slave.reset(dramsim ? (mm_t*) new mm_dramsim2_t : (mm_t*) new mm_magic_t);
  slave->init(memsize, MEM_WIDTH, 64);
  return slave->get_data();
=======
std::unique_ptr<mm_t> slave[4];

void* init(uint64_t memsize, bool dramsim, int mem_index) {
  master.reset(new mmio_f1_t);
  slave[mem_index].reset(dramsim ? (mm_t*) new mm_dramsim2_t : (mm_t*) new mm_magic_t);
  slave[mem_index]->init(memsize, MEM_WIDTH, 64);
  return slave[mem_index]->get_data();
>>>>>>> 3535b75e
}

#ifdef VCS
static const size_t MASTER_DATA_SIZE = MMIO_WIDTH / sizeof(uint32_t);
static const size_t DMA_DATA_SIZE = DMA_WIDTH / sizeof(uint32_t);
static const size_t SLAVE_DATA_SIZE = MEM_WIDTH / sizeof(uint32_t);
extern midas_context_t* host;
extern bool vcs_fin;
extern bool vcs_rst;
extern "C" {
void tick(
  vc_handle reset,
  vc_handle fin,

  vc_handle master_ar_valid,
  vc_handle master_ar_ready,
  vc_handle master_ar_bits_addr,
  vc_handle master_ar_bits_id,
  vc_handle master_ar_bits_size,
  vc_handle master_ar_bits_len,

  vc_handle master_aw_valid,
  vc_handle master_aw_ready,
  vc_handle master_aw_bits_addr,
  vc_handle master_aw_bits_id,
  vc_handle master_aw_bits_size,
  vc_handle master_aw_bits_len,

  vc_handle master_w_valid,
  vc_handle master_w_ready,
  vc_handle master_w_bits_strb,
  vc_handle master_w_bits_data,
  vc_handle master_w_bits_last,

  vc_handle master_r_valid,
  vc_handle master_r_ready,
  vc_handle master_r_bits_resp,
  vc_handle master_r_bits_id,
  vc_handle master_r_bits_data,
  vc_handle master_r_bits_last,

  vc_handle master_b_valid,
  vc_handle master_b_ready,
  vc_handle master_b_bits_resp,
  vc_handle master_b_bits_id,

<<<<<<< HEAD
  vc_handle dma_ar_valid,
  vc_handle dma_ar_ready,
  vc_handle dma_ar_bits_addr,
  vc_handle dma_ar_bits_id,
  vc_handle dma_ar_bits_size,
  vc_handle dma_ar_bits_len,

  vc_handle dma_aw_valid,
  vc_handle dma_aw_ready,
  vc_handle dma_aw_bits_addr,
  vc_handle dma_aw_bits_id,
  vc_handle dma_aw_bits_size,
  vc_handle dma_aw_bits_len,

  vc_handle dma_w_valid,
  vc_handle dma_w_ready,
  vc_handle dma_w_bits_strb,
  vc_handle dma_w_bits_data,
  vc_handle dma_w_bits_last,

  vc_handle dma_r_valid,
  vc_handle dma_r_ready,
  vc_handle dma_r_bits_resp,
  vc_handle dma_r_bits_id,
  vc_handle dma_r_bits_data,
  vc_handle dma_r_bits_last,

  vc_handle dma_b_valid,
  vc_handle dma_b_ready,
  vc_handle dma_b_bits_resp,
  vc_handle dma_b_bits_id,

  vc_handle slave_ar_valid,
  vc_handle slave_ar_ready,
  vc_handle slave_ar_bits_addr,
  vc_handle slave_ar_bits_id,
  vc_handle slave_ar_bits_size,
  vc_handle slave_ar_bits_len,

  vc_handle slave_aw_valid,
  vc_handle slave_aw_ready,
  vc_handle slave_aw_bits_addr,
  vc_handle slave_aw_bits_id,
  vc_handle slave_aw_bits_size,
  vc_handle slave_aw_bits_len,

  vc_handle slave_w_valid,
  vc_handle slave_w_ready,
  vc_handle slave_w_bits_strb,
  vc_handle slave_w_bits_data,
  vc_handle slave_w_bits_last,

  vc_handle slave_r_valid,
  vc_handle slave_r_ready,
  vc_handle slave_r_bits_resp,
  vc_handle slave_r_bits_id,
  vc_handle slave_r_bits_data,
  vc_handle slave_r_bits_last,

  vc_handle slave_b_valid,
  vc_handle slave_b_ready,
  vc_handle slave_b_bits_resp,
  vc_handle slave_b_bits_id
=======
  vc_handle slave_0_ar_valid,
  vc_handle slave_0_ar_ready,
  vc_handle slave_0_ar_bits_addr,
  vc_handle slave_0_ar_bits_id,
  vc_handle slave_0_ar_bits_size,
  vc_handle slave_0_ar_bits_len,

  vc_handle slave_0_aw_valid,
  vc_handle slave_0_aw_ready,
  vc_handle slave_0_aw_bits_addr,
  vc_handle slave_0_aw_bits_id,
  vc_handle slave_0_aw_bits_size,
  vc_handle slave_0_aw_bits_len,

  vc_handle slave_0_w_valid,
  vc_handle slave_0_w_ready,
  vc_handle slave_0_w_bits_strb,
  vc_handle slave_0_w_bits_data,
  vc_handle slave_0_w_bits_last,

  vc_handle slave_0_r_valid,
  vc_handle slave_0_r_ready,
  vc_handle slave_0_r_bits_resp,
  vc_handle slave_0_r_bits_id,
  vc_handle slave_0_r_bits_data,
  vc_handle slave_0_r_bits_last,

  vc_handle slave_0_b_valid,
  vc_handle slave_0_b_ready,
  vc_handle slave_0_b_bits_resp,
  vc_handle slave_0_b_bits_id,


  vc_handle slave_1_ar_valid,
  vc_handle slave_1_ar_ready,
  vc_handle slave_1_ar_bits_addr,
  vc_handle slave_1_ar_bits_id,
  vc_handle slave_1_ar_bits_size,
  vc_handle slave_1_ar_bits_len,

  vc_handle slave_1_aw_valid,
  vc_handle slave_1_aw_ready,
  vc_handle slave_1_aw_bits_addr,
  vc_handle slave_1_aw_bits_id,
  vc_handle slave_1_aw_bits_size,
  vc_handle slave_1_aw_bits_len,

  vc_handle slave_1_w_valid,
  vc_handle slave_1_w_ready,
  vc_handle slave_1_w_bits_strb,
  vc_handle slave_1_w_bits_data,
  vc_handle slave_1_w_bits_last,

  vc_handle slave_1_r_valid,
  vc_handle slave_1_r_ready,
  vc_handle slave_1_r_bits_resp,
  vc_handle slave_1_r_bits_id,
  vc_handle slave_1_r_bits_data,
  vc_handle slave_1_r_bits_last,

  vc_handle slave_1_b_valid,
  vc_handle slave_1_b_ready,
  vc_handle slave_1_b_bits_resp,
  vc_handle slave_1_b_bits_id,


  vc_handle slave_2_ar_valid,
  vc_handle slave_2_ar_ready,
  vc_handle slave_2_ar_bits_addr,
  vc_handle slave_2_ar_bits_id,
  vc_handle slave_2_ar_bits_size,
  vc_handle slave_2_ar_bits_len,

  vc_handle slave_2_aw_valid,
  vc_handle slave_2_aw_ready,
  vc_handle slave_2_aw_bits_addr,
  vc_handle slave_2_aw_bits_id,
  vc_handle slave_2_aw_bits_size,
  vc_handle slave_2_aw_bits_len,

  vc_handle slave_2_w_valid,
  vc_handle slave_2_w_ready,
  vc_handle slave_2_w_bits_strb,
  vc_handle slave_2_w_bits_data,
  vc_handle slave_2_w_bits_last,

  vc_handle slave_2_r_valid,
  vc_handle slave_2_r_ready,
  vc_handle slave_2_r_bits_resp,
  vc_handle slave_2_r_bits_id,
  vc_handle slave_2_r_bits_data,
  vc_handle slave_2_r_bits_last,

  vc_handle slave_2_b_valid,
  vc_handle slave_2_b_ready,
  vc_handle slave_2_b_bits_resp,
  vc_handle slave_2_b_bits_id,


  vc_handle slave_3_ar_valid,
  vc_handle slave_3_ar_ready,
  vc_handle slave_3_ar_bits_addr,
  vc_handle slave_3_ar_bits_id,
  vc_handle slave_3_ar_bits_size,
  vc_handle slave_3_ar_bits_len,

  vc_handle slave_3_aw_valid,
  vc_handle slave_3_aw_ready,
  vc_handle slave_3_aw_bits_addr,
  vc_handle slave_3_aw_bits_id,
  vc_handle slave_3_aw_bits_size,
  vc_handle slave_3_aw_bits_len,

  vc_handle slave_3_w_valid,
  vc_handle slave_3_w_ready,
  vc_handle slave_3_w_bits_strb,
  vc_handle slave_3_w_bits_data,
  vc_handle slave_3_w_bits_last,

  vc_handle slave_3_r_valid,
  vc_handle slave_3_r_ready,
  vc_handle slave_3_r_bits_resp,
  vc_handle slave_3_r_bits_id,
  vc_handle slave_3_r_bits_data,
  vc_handle slave_3_r_bits_last,

  vc_handle slave_3_b_valid,
  vc_handle slave_3_b_ready,
  vc_handle slave_3_b_bits_resp,
  vc_handle slave_3_b_bits_id
>>>>>>> 3535b75e
) {
  mmio_f1_t *m, *d;
  assert(m = dynamic_cast<mmio_f1_t*>(master.get()));
  assert(d = dynamic_cast<mmio_f1_t*>(dma.get()));

  uint32_t master_r_data[MASTER_DATA_SIZE];
  for (size_t i = 0 ; i < MASTER_DATA_SIZE ; i++) {
    master_r_data[i] = vc_4stVectorRef(master_r_bits_data)[i].d;
  }
<<<<<<< HEAD
  uint32_t dma_r_data[DMA_DATA_SIZE];
  for (size_t i = 0 ; i < DMA_DATA_SIZE ; i++) {
    dma_r_data[i] = vc_4stVectorRef(dma_r_bits_data)[i].d;
  }
  uint32_t slave_w_data[SLAVE_DATA_SIZE];
=======
  uint32_t slave_0_w_data[SLAVE_DATA_SIZE];
>>>>>>> 3535b75e
  for (size_t i = 0 ; i < SLAVE_DATA_SIZE ; i++) {
    slave_0_w_data[i] = vc_4stVectorRef(slave_0_w_bits_data)[i].d;
  }
  uint32_t slave_1_w_data[SLAVE_DATA_SIZE];
  for (size_t i = 0 ; i < SLAVE_DATA_SIZE ; i++) {
    slave_1_w_data[i] = vc_4stVectorRef(slave_1_w_bits_data)[i].d;
  }
  uint32_t slave_2_w_data[SLAVE_DATA_SIZE];
  for (size_t i = 0 ; i < SLAVE_DATA_SIZE ; i++) {
    slave_2_w_data[i] = vc_4stVectorRef(slave_2_w_bits_data)[i].d;
  }
  uint32_t slave_3_w_data[SLAVE_DATA_SIZE];
  for (size_t i = 0 ; i < SLAVE_DATA_SIZE ; i++) {
    slave_3_w_data[i] = vc_4stVectorRef(slave_3_w_bits_data)[i].d;
  }
  vc_putScalar(master_aw_valid, m->aw_valid());
  vc_putScalar(master_ar_valid, m->ar_valid());
  vc_putScalar(master_w_valid, m->w_valid());
  vc_putScalar(master_w_bits_last, m->w_last());
  vc_putScalar(master_r_ready, m->r_ready());
  vc_putScalar(master_b_ready, m->b_ready());

  vec32 md[MASTER_DATA_SIZE];
  md[0].c = 0;
  md[0].d = m->aw_id();
  vc_put4stVector(master_aw_bits_id, md);
  md[0].c = 0;
  md[0].d = m->aw_addr();
  vc_put4stVector(master_aw_bits_addr, md);
  md[0].c = 0;
  md[0].d = m->aw_size();
  vc_put4stVector(master_aw_bits_size, md);
  md[0].c = 0;
  md[0].d = m->aw_len();
  vc_put4stVector(master_aw_bits_len, md);
  md[0].c = 0;
  md[0].d = m->ar_id();
  vc_put4stVector(master_ar_bits_id, md);
  md[0].c = 0;
  md[0].d = m->ar_addr();
  vc_put4stVector(master_ar_bits_addr, md);
  md[0].c = 0;
  md[0].d = m->ar_size();
  vc_put4stVector(master_ar_bits_size, md);
  md[0].c = 0;
  md[0].d = m->ar_len();
  vc_put4stVector(master_ar_bits_len, md);
  md[0].c = 0;
  md[0].d = m->w_strb();
  vc_put4stVector(master_w_bits_strb, md);

  for (size_t i = 0 ; i < MASTER_DATA_SIZE ; i++) {
    md[i].c = 0;
    md[i].d = ((uint32_t*) m->w_data())[i];
  }
  vc_put4stVector(master_w_bits_data, md);

  m->tick(
    vcs_rst,
    vc_getScalar(master_ar_ready),
    vc_getScalar(master_aw_ready),
    vc_getScalar(master_w_ready),
    vc_4stVectorRef(master_r_bits_id)->d,
    master_r_data,
    vc_getScalar(master_r_bits_last),
    vc_getScalar(master_r_valid),
    vc_4stVectorRef(master_b_bits_id)->d,
    vc_getScalar(master_b_valid)
  );

<<<<<<< HEAD
  vc_putScalar(dma_aw_valid, d->aw_valid());
  vc_putScalar(dma_ar_valid, d->ar_valid());
  vc_putScalar(dma_w_valid, d->w_valid());
  vc_putScalar(dma_w_bits_last, d->w_last());
  vc_putScalar(dma_r_ready, d->r_ready());
  vc_putScalar(dma_b_ready, d->b_ready());

  vec32 dd[DMA_DATA_SIZE];
  dd[0].c = 0;
  dd[0].d = d->aw_id();
  vc_put4stVector(dma_aw_bits_id, dd);
  dd[0].c = 0;
  dd[0].d = d->aw_addr();
  vc_put4stVector(dma_aw_bits_addr, dd);
  dd[0].c = 0;
  dd[0].d = d->aw_size();
  vc_put4stVector(dma_aw_bits_size, dd);
  dd[0].c = 0;
  dd[0].d = d->aw_len();
  vc_put4stVector(dma_aw_bits_len, dd);
  dd[0].c = 0;
  dd[0].d = d->ar_id();
  vc_put4stVector(dma_ar_bits_id, dd);
  dd[0].c = 0;
  dd[0].d = d->ar_addr();
  vc_put4stVector(dma_ar_bits_addr, dd);
  dd[0].c = 0;
  dd[0].d = d->ar_size();
  vc_put4stVector(dma_ar_bits_size, dd);
  dd[0].c = 0;
  dd[0].d = d->ar_len();
  vc_put4stVector(dma_ar_bits_len, dd);
  dd[0].c = 0;
  dd[0].d = d->w_strb();
  vc_put4stVector(dma_w_bits_strb, dd);

  for (size_t i = 0 ; i < DMA_DATA_SIZE ; i++) {
    dd[i].c = 0;
    dd[i].d = ((uint32_t*) d->w_data())[i];
  }
  vc_put4stVector(dma_w_bits_data, dd);

  d->tick(
    vcs_rst,
    vc_getScalar(dma_ar_ready),
    vc_getScalar(dma_aw_ready),
    vc_getScalar(dma_w_ready),
    vc_4stVectorRef(dma_r_bits_id)->d,
    dma_r_data,
    vc_getScalar(dma_r_bits_last),
    vc_getScalar(dma_r_valid),
    vc_4stVectorRef(dma_b_bits_id)->d,
    vc_getScalar(dma_b_valid)
  );

  slave->tick(
=======
  slave[0]->tick(
>>>>>>> 3535b75e
    vcs_rst,
    vc_getScalar(slave_0_ar_valid),
    vc_4stVectorRef(slave_0_ar_bits_addr)->d,
    vc_4stVectorRef(slave_0_ar_bits_id)->d,
    vc_4stVectorRef(slave_0_ar_bits_size)->d,
    vc_4stVectorRef(slave_0_ar_bits_len)->d,

    vc_getScalar(slave_0_aw_valid),
    vc_4stVectorRef(slave_0_aw_bits_addr)->d,
    vc_4stVectorRef(slave_0_aw_bits_id)->d,
    vc_4stVectorRef(slave_0_aw_bits_size)->d,
    vc_4stVectorRef(slave_0_aw_bits_len)->d,

    vc_getScalar(slave_0_w_valid),
    vc_4stVectorRef(slave_0_w_bits_strb)->d,
    slave_0_w_data,
    vc_getScalar(slave_0_w_bits_last),

    vc_getScalar(slave_0_r_ready),
    vc_getScalar(slave_0_b_ready)
  );

  slave[1]->tick(
    vcs_rst,
    vc_getScalar(slave_1_ar_valid),
    vc_4stVectorRef(slave_1_ar_bits_addr)->d,
    vc_4stVectorRef(slave_1_ar_bits_id)->d,
    vc_4stVectorRef(slave_1_ar_bits_size)->d,
    vc_4stVectorRef(slave_1_ar_bits_len)->d,

    vc_getScalar(slave_1_aw_valid),
    vc_4stVectorRef(slave_1_aw_bits_addr)->d,
    vc_4stVectorRef(slave_1_aw_bits_id)->d,
    vc_4stVectorRef(slave_1_aw_bits_size)->d,
    vc_4stVectorRef(slave_1_aw_bits_len)->d,

    vc_getScalar(slave_1_w_valid),
    vc_4stVectorRef(slave_1_w_bits_strb)->d,
    slave_1_w_data,
    vc_getScalar(slave_1_w_bits_last),

    vc_getScalar(slave_1_r_ready),
    vc_getScalar(slave_1_b_ready)
  );


  slave[2]->tick(
    vcs_rst,
    vc_getScalar(slave_2_ar_valid),
    vc_4stVectorRef(slave_2_ar_bits_addr)->d,
    vc_4stVectorRef(slave_2_ar_bits_id)->d,
    vc_4stVectorRef(slave_2_ar_bits_size)->d,
    vc_4stVectorRef(slave_2_ar_bits_len)->d,

    vc_getScalar(slave_2_aw_valid),
    vc_4stVectorRef(slave_2_aw_bits_addr)->d,
    vc_4stVectorRef(slave_2_aw_bits_id)->d,
    vc_4stVectorRef(slave_2_aw_bits_size)->d,
    vc_4stVectorRef(slave_2_aw_bits_len)->d,

    vc_getScalar(slave_2_w_valid),
    vc_4stVectorRef(slave_2_w_bits_strb)->d,
    slave_2_w_data,
    vc_getScalar(slave_2_w_bits_last),

    vc_getScalar(slave_2_r_ready),
    vc_getScalar(slave_2_b_ready)
  );


  slave[3]->tick(
    vcs_rst,
    vc_getScalar(slave_3_ar_valid),
    vc_4stVectorRef(slave_3_ar_bits_addr)->d,
    vc_4stVectorRef(slave_3_ar_bits_id)->d,
    vc_4stVectorRef(slave_3_ar_bits_size)->d,
    vc_4stVectorRef(slave_3_ar_bits_len)->d,

    vc_getScalar(slave_3_aw_valid),
    vc_4stVectorRef(slave_3_aw_bits_addr)->d,
    vc_4stVectorRef(slave_3_aw_bits_id)->d,
    vc_4stVectorRef(slave_3_aw_bits_size)->d,
    vc_4stVectorRef(slave_3_aw_bits_len)->d,

    vc_getScalar(slave_3_w_valid),
    vc_4stVectorRef(slave_3_w_bits_strb)->d,
    slave_3_w_data,
    vc_getScalar(slave_3_w_bits_last),

    vc_getScalar(slave_3_r_ready),
    vc_getScalar(slave_3_b_ready)
  );

  vc_putScalar(slave_0_aw_ready, slave[0]->aw_ready());
  vc_putScalar(slave_0_ar_ready, slave[0]->ar_ready());
  vc_putScalar(slave_0_w_ready, slave[0]->w_ready());
  vc_putScalar(slave_0_b_valid, slave[0]->b_valid());
  vc_putScalar(slave_0_r_valid, slave[0]->r_valid());
  vc_putScalar(slave_0_r_bits_last, slave[0]->r_last());

  vc_putScalar(slave_1_aw_ready, slave[1]->aw_ready());
  vc_putScalar(slave_1_ar_ready, slave[1]->ar_ready());
  vc_putScalar(slave_1_w_ready, slave[1]->w_ready());
  vc_putScalar(slave_1_b_valid, slave[1]->b_valid());
  vc_putScalar(slave_1_r_valid, slave[1]->r_valid());
  vc_putScalar(slave_1_r_bits_last, slave[1]->r_last());

  vc_putScalar(slave_2_aw_ready, slave[2]->aw_ready());
  vc_putScalar(slave_2_ar_ready, slave[2]->ar_ready());
  vc_putScalar(slave_2_w_ready, slave[2]->w_ready());
  vc_putScalar(slave_2_b_valid, slave[2]->b_valid());
  vc_putScalar(slave_2_r_valid, slave[2]->r_valid());
  vc_putScalar(slave_2_r_bits_last, slave[2]->r_last());

  vc_putScalar(slave_3_aw_ready, slave[3]->aw_ready());
  vc_putScalar(slave_3_ar_ready, slave[3]->ar_ready());
  vc_putScalar(slave_3_w_ready, slave[3]->w_ready());
  vc_putScalar(slave_3_b_valid, slave[3]->b_valid());
  vc_putScalar(slave_3_r_valid, slave[3]->r_valid());
  vc_putScalar(slave_3_r_bits_last, slave[3]->r_last());


  vec32 sd[SLAVE_DATA_SIZE];
  sd[0].c = 0;
  sd[0].d = slave[0]->b_id();
  vc_put4stVector(slave_0_b_bits_id, sd);
  sd[0].c = 0;
  sd[0].d = slave[0]->b_resp();
  vc_put4stVector(slave_0_b_bits_resp, sd);
  sd[0].c = 0;
  sd[0].d = slave[0]->r_id();
  vc_put4stVector(slave_0_r_bits_id, sd);
  sd[0].c = 0;
  sd[0].d = slave[0]->r_resp();
  vc_put4stVector(slave_0_r_bits_resp, sd);
  sd[0].c = 0;
  sd[0].d = slave[1]->b_id();
  vc_put4stVector(slave_1_b_bits_id, sd);
  sd[0].c = 0;
  sd[0].d = slave[1]->b_resp();
  vc_put4stVector(slave_1_b_bits_resp, sd);
  sd[0].c = 0;
  sd[0].d = slave[1]->r_id();
  vc_put4stVector(slave_1_r_bits_id, sd);
  sd[0].c = 0;
  sd[0].d = slave[1]->r_resp();
  vc_put4stVector(slave_1_r_bits_resp, sd);
  sd[0].c = 0;
  sd[0].d = slave[2]->b_id();
  vc_put4stVector(slave_2_b_bits_id, sd);
  sd[0].c = 0;
  sd[0].d = slave[2]->b_resp();
  vc_put4stVector(slave_2_b_bits_resp, sd);
  sd[0].c = 0;
  sd[0].d = slave[2]->r_id();
  vc_put4stVector(slave_2_r_bits_id, sd);
  sd[0].c = 0;
  sd[0].d = slave[2]->r_resp();
  vc_put4stVector(slave_2_r_bits_resp, sd);
  sd[0].c = 0;
  sd[0].d = slave[3]->b_id();
  vc_put4stVector(slave_3_b_bits_id, sd);
  sd[0].c = 0;
  sd[0].d = slave[3]->b_resp();
  vc_put4stVector(slave_3_b_bits_resp, sd);
  sd[0].c = 0;
  sd[0].d = slave[3]->r_id();
  vc_put4stVector(slave_3_r_bits_id, sd);
  sd[0].c = 0;
  sd[0].d = slave[3]->r_resp();
  vc_put4stVector(slave_3_r_bits_resp, sd);
 
  for (size_t i = 0 ; i < SLAVE_DATA_SIZE ; i++) {
    sd[i].c = 0;
    sd[i].d = ((uint32_t*) slave[0]->r_data())[i];
  }
  vc_put4stVector(slave_0_r_bits_data, sd);
  for (size_t i = 0 ; i < SLAVE_DATA_SIZE ; i++) {
    sd[i].c = 0;
    sd[i].d = ((uint32_t*) slave[1]->r_data())[i];
  }
  vc_put4stVector(slave_1_r_bits_data, sd);
  for (size_t i = 0 ; i < SLAVE_DATA_SIZE ; i++) {
    sd[i].c = 0;
    sd[i].d = ((uint32_t*) slave[2]->r_data())[i];
  }
  vc_put4stVector(slave_2_r_bits_data, sd);
  for (size_t i = 0 ; i < SLAVE_DATA_SIZE ; i++) {
    sd[i].c = 0;
    sd[i].d = ((uint32_t*) slave[3]->r_data())[i];
  }
  vc_put4stVector(slave_3_r_bits_data, sd);
  vc_putScalar(reset, vcs_rst);
  vc_putScalar(fin, vcs_fin);

  main_time++;

  if (!vcs_fin) host->switch_to();
  else vcs_fin = false;
}
}

#else

extern PLATFORM_TYPE* top;
#if VM_TRACE
extern VerilatedVcdC* tfp;
#endif // VM_TRACE

void tick() {
  mmio_f1_t *m, *d;
  assert(m = dynamic_cast<mmio_f1_t*>(master.get()));
  assert(d = dynamic_cast<mmio_f1_t*>(dma.get()));
  top->clock = 1;
  top->eval();
#if VM_TRACE
  if (tfp) tfp->dump((double) main_time);
#endif // VM_TRACE
  main_time++;

  top->io_master_aw_valid = m->aw_valid();
  top->io_master_aw_bits_id = m->aw_id();
  top->io_master_aw_bits_addr = m->aw_addr();
  top->io_master_aw_bits_size = m->aw_size();
  top->io_master_aw_bits_len = m->aw_len();

  top->io_master_ar_valid = m->ar_valid();
  top->io_master_ar_bits_id = m->ar_id();
  top->io_master_ar_bits_addr = m->ar_addr();
  top->io_master_ar_bits_size = m->ar_size();
  top->io_master_ar_bits_len = m->ar_len();

  top->io_master_w_valid = m->w_valid();
  top->io_master_w_bits_strb = m->w_strb();
  top->io_master_w_bits_last = m->w_last();

  top->io_master_r_ready = m->r_ready();
  top->io_master_b_ready = m->b_ready();
#if CTRL_DATA_BITS > 64
  memcpy(top->io_master_w_bits_data, m->w_data(), MMIO_WIDTH);
#else
  memcpy(&top->io_master_w_bits_data, m->w_data(), MMIO_WIDTH);
#endif

  m->tick(
    top->reset,
    top->io_master_ar_ready,
    top->io_master_aw_ready,
    top->io_master_w_ready,
    top->io_master_r_bits_id,
#if CTRL_DATA_BITS > 64
    top->io_master_r_bits_data,
#else
    &top->io_master_r_bits_data,
#endif
    top->io_master_r_bits_last,
    top->io_master_r_valid,
    top->io_master_b_bits_id,
    top->io_master_b_valid
  );

<<<<<<< HEAD
  top->io_dma_aw_valid = d->aw_valid();
  top->io_dma_aw_bits_id = d->aw_id();
  top->io_dma_aw_bits_addr = d->aw_addr();
  top->io_dma_aw_bits_size = d->aw_size();
  top->io_dma_aw_bits_len = d->aw_len();

  top->io_dma_ar_valid = d->ar_valid();
  top->io_dma_ar_bits_id = d->ar_id();
  top->io_dma_ar_bits_addr = d->ar_addr();
  top->io_dma_ar_bits_size = d->ar_size();
  top->io_dma_ar_bits_len = d->ar_len();

  top->io_dma_w_valid = d->w_valid();
  top->io_dma_w_bits_strb = d->w_strb();
  top->io_dma_w_bits_last = d->w_last();

  top->io_dma_r_ready = d->r_ready();
  top->io_dma_b_ready = d->b_ready();
#if CTRL_DATA_BITS > 64
  memcpy(top->io_dma_w_bits_data, d->w_data(), MMIO_WIDTH);
#else
  memcpy(&top->io_dma_w_bits_data, d->w_data(), MMIO_WIDTH);
#endif

  d->tick(
    top->reset,
    top->io_dma_ar_ready,
    top->io_dma_aw_ready,
    top->io_dma_w_ready,
    top->io_dma_r_bits_id,
#if CTRL_DATA_BITS > 64
    top->io_dma_r_bits_data,
#else
    &top->io_dma_r_bits_data,
#endif
    top->io_dma_r_bits_last,
    top->io_dma_r_valid,
    top->io_dma_b_bits_id,
    top->io_dma_b_valid
  );

  top->io_slave_aw_ready = slave->aw_ready();
  top->io_slave_ar_ready = slave->ar_ready();
  top->io_slave_w_ready = slave->w_ready();
  top->io_slave_b_valid = slave->b_valid();
  top->io_slave_b_bits_id = slave->b_id();
  top->io_slave_b_bits_resp = slave->b_resp();
  top->io_slave_r_valid = slave->r_valid();
  top->io_slave_r_bits_id = slave->r_id();
  top->io_slave_r_bits_resp = slave->r_resp();
  top->io_slave_r_bits_last = slave->r_last();
=======
  top->io_slave_0_aw_ready = slave[0]->aw_ready();
  top->io_slave_0_ar_ready = slave[0]->ar_ready();
  top->io_slave_0_w_ready = slave[0]->w_ready();
  top->io_slave_0_b_valid = slave[0]->b_valid();
  top->io_slave_0_b_bits_id = slave[0]->b_id();
  top->io_slave_0_b_bits_resp = slave[0]->b_resp();
  top->io_slave_0_r_valid = slave[0]->r_valid();
  top->io_slave_0_r_bits_id = slave[0]->r_id();
  top->io_slave_0_r_bits_resp = slave[0]->r_resp();
  top->io_slave_0_r_bits_last = slave[0]->r_last();
  top->io_slave_1_aw_ready = slave[1]->aw_ready();
  top->io_slave_1_ar_ready = slave[1]->ar_ready();
  top->io_slave_1_w_ready = slave[1]->w_ready();
  top->io_slave_1_b_valid = slave[1]->b_valid();
  top->io_slave_1_b_bits_id = slave[1]->b_id();
  top->io_slave_1_b_bits_resp = slave[1]->b_resp();
  top->io_slave_1_r_valid = slave[1]->r_valid();
  top->io_slave_1_r_bits_id = slave[1]->r_id();
  top->io_slave_1_r_bits_resp = slave[1]->r_resp();
  top->io_slave_1_r_bits_last = slave[1]->r_last();
  top->io_slave_2_aw_ready = slave[2]->aw_ready();
  top->io_slave_2_ar_ready = slave[2]->ar_ready();
  top->io_slave_2_w_ready = slave[2]->w_ready();
  top->io_slave_2_b_valid = slave[2]->b_valid();
  top->io_slave_2_b_bits_id = slave[2]->b_id();
  top->io_slave_2_b_bits_resp = slave[2]->b_resp();
  top->io_slave_2_r_valid = slave[2]->r_valid();
  top->io_slave_2_r_bits_id = slave[2]->r_id();
  top->io_slave_2_r_bits_resp = slave[2]->r_resp();
  top->io_slave_2_r_bits_last = slave[2]->r_last();
  top->io_slave_3_aw_ready = slave[3]->aw_ready();
  top->io_slave_3_ar_ready = slave[3]->ar_ready();
  top->io_slave_3_w_ready = slave[3]->w_ready();
  top->io_slave_3_b_valid = slave[3]->b_valid();
  top->io_slave_3_b_bits_id = slave[3]->b_id();
  top->io_slave_3_b_bits_resp = slave[3]->b_resp();
  top->io_slave_3_r_valid = slave[3]->r_valid();
  top->io_slave_3_r_bits_id = slave[3]->r_id();
  top->io_slave_3_r_bits_resp = slave[3]->r_resp();
  top->io_slave_3_r_bits_last = slave[3]->r_last();
>>>>>>> 3535b75e
#if MEM_DATA_BITS > 64
  memcpy(top->io_slave_0_r_bits_data, slave[0]->r_data(), MEM_WIDTH);
  memcpy(top->io_slave_1_r_bits_data, slave[1]->r_data(), MEM_WIDTH);
  memcpy(top->io_slave_2_r_bits_data, slave[2]->r_data(), MEM_WIDTH);
  memcpy(top->io_slave_3_r_bits_data, slave[3]->r_data(), MEM_WIDTH);
#else
  memcpy(&top->io_slave_0_r_bits_data, slave[0]->r_data(), MEM_WIDTH);
  memcpy(&top->io_slave_1_r_bits_data, slave[1]->r_data(), MEM_WIDTH);
  memcpy(&top->io_slave_2_r_bits_data, slave[2]->r_data(), MEM_WIDTH);
  memcpy(&top->io_slave_3_r_bits_data, slave[3]->r_data(), MEM_WIDTH);
#endif

  slave[0]->tick(
    top->reset,
    top->io_slave_0_ar_valid,
    top->io_slave_0_ar_bits_addr,
    top->io_slave_0_ar_bits_id,
    top->io_slave_0_ar_bits_size,
    top->io_slave_0_ar_bits_len,

    top->io_slave_0_aw_valid,
    top->io_slave_0_aw_bits_addr,
    top->io_slave_0_aw_bits_id,
    top->io_slave_0_aw_bits_size,
    top->io_slave_0_aw_bits_len,

    top->io_slave_0_w_valid,
    top->io_slave_0_w_bits_strb,
#if MEM_DATA_BITS > 64
    top->io_slave_0_w_bits_data,
#else
    &top->io_slave_0_w_bits_data,
#endif
    top->io_slave_0_w_bits_last,
  
    top->io_slave_0_r_ready,
    top->io_slave_0_b_ready
  );
  slave[1]->tick(
    top->reset,
    top->io_slave_1_ar_valid,
    top->io_slave_1_ar_bits_addr,
    top->io_slave_1_ar_bits_id,
    top->io_slave_1_ar_bits_size,
    top->io_slave_1_ar_bits_len,

    top->io_slave_1_aw_valid,
    top->io_slave_1_aw_bits_addr,
    top->io_slave_1_aw_bits_id,
    top->io_slave_1_aw_bits_size,
    top->io_slave_1_aw_bits_len,

    top->io_slave_1_w_valid,
    top->io_slave_1_w_bits_strb,
#if MEM_DATA_BITS > 64
    top->io_slave_1_w_bits_data,
#else
    &top->io_slave_1_w_bits_data,
#endif
    top->io_slave_1_w_bits_last,
  
    top->io_slave_1_r_ready,
    top->io_slave_1_b_ready
  );
  slave[2]->tick(
    top->reset,
    top->io_slave_2_ar_valid,
    top->io_slave_2_ar_bits_addr,
    top->io_slave_2_ar_bits_id,
    top->io_slave_2_ar_bits_size,
    top->io_slave_2_ar_bits_len,

    top->io_slave_2_aw_valid,
    top->io_slave_2_aw_bits_addr,
    top->io_slave_2_aw_bits_id,
    top->io_slave_2_aw_bits_size,
    top->io_slave_2_aw_bits_len,

    top->io_slave_2_w_valid,
    top->io_slave_2_w_bits_strb,
#if MEM_DATA_BITS > 64
    top->io_slave_2_w_bits_data,
#else
    &top->io_slave_2_w_bits_data,
#endif
    top->io_slave_2_w_bits_last,
  
    top->io_slave_2_r_ready,
    top->io_slave_2_b_ready
  );
  slave[3]->tick(
    top->reset,
    top->io_slave_3_ar_valid,
    top->io_slave_3_ar_bits_addr,
    top->io_slave_3_ar_bits_id,
    top->io_slave_3_ar_bits_size,
    top->io_slave_3_ar_bits_len,

    top->io_slave_3_aw_valid,
    top->io_slave_3_aw_bits_addr,
    top->io_slave_3_aw_bits_id,
    top->io_slave_3_aw_bits_size,
    top->io_slave_3_aw_bits_len,

    top->io_slave_3_w_valid,
    top->io_slave_3_w_bits_strb,
#if MEM_DATA_BITS > 64
    top->io_slave_3_w_bits_data,
#else
    &top->io_slave_3_w_bits_data,
#endif
    top->io_slave_3_w_bits_last,
  
    top->io_slave_3_r_ready,
    top->io_slave_3_b_ready
  );

  top->clock = 0;
  top->eval();
#if VM_TRACE
  if (tfp) tfp->dump((double) main_time);
#endif // VM_TRACE
  main_time++;
}

#endif // VCS<|MERGE_RESOLUTION|>--- conflicted
+++ resolved
@@ -95,25 +95,15 @@
 
 extern uint64_t main_time;
 extern std::unique_ptr<mmio_t> master;
-<<<<<<< HEAD
 extern std::unique_ptr<mmio_t> dma;
-std::unique_ptr<mm_t> slave;
-
-void* init(uint64_t memsize, bool dramsim) {
+std::unique_ptr<mm_t> slave[4];
+
+void* init(uint64_t memsize, bool dramsim, int mem_index) {
   master.reset(new mmio_f1_t(MMIO_WIDTH));
   dma.reset(new mmio_f1_t(DMA_WIDTH));
-  slave.reset(dramsim ? (mm_t*) new mm_dramsim2_t : (mm_t*) new mm_magic_t);
-  slave->init(memsize, MEM_WIDTH, 64);
-  return slave->get_data();
-=======
-std::unique_ptr<mm_t> slave[4];
-
-void* init(uint64_t memsize, bool dramsim, int mem_index) {
-  master.reset(new mmio_f1_t);
   slave[mem_index].reset(dramsim ? (mm_t*) new mm_dramsim2_t : (mm_t*) new mm_magic_t);
   slave[mem_index]->init(memsize, MEM_WIDTH, 64);
   return slave[mem_index]->get_data();
->>>>>>> 3535b75e
 }
 
 #ifdef VCS
@@ -160,71 +150,138 @@
   vc_handle master_b_bits_resp,
   vc_handle master_b_bits_id,
 
-<<<<<<< HEAD
-  vc_handle dma_ar_valid,
-  vc_handle dma_ar_ready,
-  vc_handle dma_ar_bits_addr,
-  vc_handle dma_ar_bits_id,
-  vc_handle dma_ar_bits_size,
-  vc_handle dma_ar_bits_len,
-
-  vc_handle dma_aw_valid,
-  vc_handle dma_aw_ready,
-  vc_handle dma_aw_bits_addr,
-  vc_handle dma_aw_bits_id,
-  vc_handle dma_aw_bits_size,
-  vc_handle dma_aw_bits_len,
-
-  vc_handle dma_w_valid,
-  vc_handle dma_w_ready,
-  vc_handle dma_w_bits_strb,
-  vc_handle dma_w_bits_data,
-  vc_handle dma_w_bits_last,
-
-  vc_handle dma_r_valid,
-  vc_handle dma_r_ready,
-  vc_handle dma_r_bits_resp,
-  vc_handle dma_r_bits_id,
-  vc_handle dma_r_bits_data,
-  vc_handle dma_r_bits_last,
-
-  vc_handle dma_b_valid,
-  vc_handle dma_b_ready,
-  vc_handle dma_b_bits_resp,
-  vc_handle dma_b_bits_id,
-
-  vc_handle slave_ar_valid,
-  vc_handle slave_ar_ready,
-  vc_handle slave_ar_bits_addr,
-  vc_handle slave_ar_bits_id,
-  vc_handle slave_ar_bits_size,
-  vc_handle slave_ar_bits_len,
-
-  vc_handle slave_aw_valid,
-  vc_handle slave_aw_ready,
-  vc_handle slave_aw_bits_addr,
-  vc_handle slave_aw_bits_id,
-  vc_handle slave_aw_bits_size,
-  vc_handle slave_aw_bits_len,
-
-  vc_handle slave_w_valid,
-  vc_handle slave_w_ready,
-  vc_handle slave_w_bits_strb,
-  vc_handle slave_w_bits_data,
-  vc_handle slave_w_bits_last,
-
-  vc_handle slave_r_valid,
-  vc_handle slave_r_ready,
-  vc_handle slave_r_bits_resp,
-  vc_handle slave_r_bits_id,
-  vc_handle slave_r_bits_data,
-  vc_handle slave_r_bits_last,
-
-  vc_handle slave_b_valid,
-  vc_handle slave_b_ready,
-  vc_handle slave_b_bits_resp,
-  vc_handle slave_b_bits_id
-=======
+  vc_handle dma_0_ar_valid,
+  vc_handle dma_0_ar_ready,
+  vc_handle dma_0_ar_bits_addr,
+  vc_handle dma_0_ar_bits_id,
+  vc_handle dma_0_ar_bits_size,
+  vc_handle dma_0_ar_bits_len,
+
+  vc_handle dma_0_aw_valid,
+  vc_handle dma_0_aw_ready,
+  vc_handle dma_0_aw_bits_addr,
+  vc_handle dma_0_aw_bits_id,
+  vc_handle dma_0_aw_bits_size,
+  vc_handle dma_0_aw_bits_len,
+
+  vc_handle dma_0_w_valid,
+  vc_handle dma_0_w_ready,
+  vc_handle dma_0_w_bits_strb,
+  vc_handle dma_0_w_bits_data,
+  vc_handle dma_0_w_bits_last,
+
+  vc_handle dma_0_r_valid,
+  vc_handle dma_0_r_ready,
+  vc_handle dma_0_r_bits_resp,
+  vc_handle dma_0_r_bits_id,
+  vc_handle dma_0_r_bits_data,
+  vc_handle dma_0_r_bits_last,
+
+  vc_handle dma_0_b_valid,
+  vc_handle dma_0_b_ready,
+  vc_handle dma_0_b_bits_resp,
+  vc_handle dma_0_b_bits_id,
+
+
+  vc_handle dma_1_ar_valid,
+  vc_handle dma_1_ar_ready,
+  vc_handle dma_1_ar_bits_addr,
+  vc_handle dma_1_ar_bits_id,
+  vc_handle dma_1_ar_bits_size,
+  vc_handle dma_1_ar_bits_len,
+
+  vc_handle dma_1_aw_valid,
+  vc_handle dma_1_aw_ready,
+  vc_handle dma_1_aw_bits_addr,
+  vc_handle dma_1_aw_bits_id,
+  vc_handle dma_1_aw_bits_size,
+  vc_handle dma_1_aw_bits_len,
+
+  vc_handle dma_1_w_valid,
+  vc_handle dma_1_w_ready,
+  vc_handle dma_1_w_bits_strb,
+  vc_handle dma_1_w_bits_data,
+  vc_handle dma_1_w_bits_last,
+
+  vc_handle dma_1_r_valid,
+  vc_handle dma_1_r_ready,
+  vc_handle dma_1_r_bits_resp,
+  vc_handle dma_1_r_bits_id,
+  vc_handle dma_1_r_bits_data,
+  vc_handle dma_1_r_bits_last,
+
+  vc_handle dma_1_b_valid,
+  vc_handle dma_1_b_ready,
+  vc_handle dma_1_b_bits_resp,
+  vc_handle dma_1_b_bits_id,
+
+
+  vc_handle dma_2_ar_valid,
+  vc_handle dma_2_ar_ready,
+  vc_handle dma_2_ar_bits_addr,
+  vc_handle dma_2_ar_bits_id,
+  vc_handle dma_2_ar_bits_size,
+  vc_handle dma_2_ar_bits_len,
+
+  vc_handle dma_2_aw_valid,
+  vc_handle dma_2_aw_ready,
+  vc_handle dma_2_aw_bits_addr,
+  vc_handle dma_2_aw_bits_id,
+  vc_handle dma_2_aw_bits_size,
+  vc_handle dma_2_aw_bits_len,
+
+  vc_handle dma_2_w_valid,
+  vc_handle dma_2_w_ready,
+  vc_handle dma_2_w_bits_strb,
+  vc_handle dma_2_w_bits_data,
+  vc_handle dma_2_w_bits_last,
+
+  vc_handle dma_2_r_valid,
+  vc_handle dma_2_r_ready,
+  vc_handle dma_2_r_bits_resp,
+  vc_handle dma_2_r_bits_id,
+  vc_handle dma_2_r_bits_data,
+  vc_handle dma_2_r_bits_last,
+
+  vc_handle dma_2_b_valid,
+  vc_handle dma_2_b_ready,
+  vc_handle dma_2_b_bits_resp,
+  vc_handle dma_2_b_bits_id,
+
+
+  vc_handle dma_3_ar_valid,
+  vc_handle dma_3_ar_ready,
+  vc_handle dma_3_ar_bits_addr,
+  vc_handle dma_3_ar_bits_id,
+  vc_handle dma_3_ar_bits_size,
+  vc_handle dma_3_ar_bits_len,
+
+  vc_handle dma_3_aw_valid,
+  vc_handle dma_3_aw_ready,
+  vc_handle dma_3_aw_bits_addr,
+  vc_handle dma_3_aw_bits_id,
+  vc_handle dma_3_aw_bits_size,
+  vc_handle dma_3_aw_bits_len,
+
+  vc_handle dma_3_w_valid,
+  vc_handle dma_3_w_ready,
+  vc_handle dma_3_w_bits_strb,
+  vc_handle dma_3_w_bits_data,
+  vc_handle dma_3_w_bits_last,
+
+  vc_handle dma_3_r_valid,
+  vc_handle dma_3_r_ready,
+  vc_handle dma_3_r_bits_resp,
+  vc_handle dma_3_r_bits_id,
+  vc_handle dma_3_r_bits_data,
+  vc_handle dma_3_r_bits_last,
+
+  vc_handle dma_3_b_valid,
+  vc_handle dma_3_b_ready,
+  vc_handle dma_3_b_bits_resp,
+  vc_handle dma_3_b_bits_id,
+
+
   vc_handle slave_0_ar_valid,
   vc_handle slave_0_ar_ready,
   vc_handle slave_0_ar_bits_addr,
@@ -355,25 +412,32 @@
   vc_handle slave_3_b_ready,
   vc_handle slave_3_b_bits_resp,
   vc_handle slave_3_b_bits_id
->>>>>>> 3535b75e
 ) {
   mmio_f1_t *m, *d;
   assert(m = dynamic_cast<mmio_f1_t*>(master.get()));
-  assert(d = dynamic_cast<mmio_f1_t*>(dma.get()));
+  //assert(d = dynamic_cast<mmio_f1_t*>(dma.get()));
 
   uint32_t master_r_data[MASTER_DATA_SIZE];
   for (size_t i = 0 ; i < MASTER_DATA_SIZE ; i++) {
     master_r_data[i] = vc_4stVectorRef(master_r_bits_data)[i].d;
   }
-<<<<<<< HEAD
-  uint32_t dma_r_data[DMA_DATA_SIZE];
+  uint32_t dma_0_r_data[DMA_DATA_SIZE];
   for (size_t i = 0 ; i < DMA_DATA_SIZE ; i++) {
-    dma_r_data[i] = vc_4stVectorRef(dma_r_bits_data)[i].d;
-  }
-  uint32_t slave_w_data[SLAVE_DATA_SIZE];
-=======
+    dma_0_r_data[i] = vc_4stVectorRef(dma_0_r_bits_data)[i].d;
+  }
+  uint32_t dma_1_r_data[DMA_DATA_SIZE];
+  for (size_t i = 0 ; i < DMA_DATA_SIZE ; i++) {
+    dma_1_r_data[i] = vc_4stVectorRef(dma_1_r_bits_data)[i].d;
+  }
+  uint32_t dma_2_r_data[DMA_DATA_SIZE];
+  for (size_t i = 0 ; i < DMA_DATA_SIZE ; i++) {
+    dma_2_r_data[i] = vc_4stVectorRef(dma_2_r_bits_data)[i].d;
+  }
+  uint32_t dma_3_r_data[DMA_DATA_SIZE];
+  for (size_t i = 0 ; i < DMA_DATA_SIZE ; i++) {
+    dma_3_r_data[i] = vc_4stVectorRef(dma_3_r_bits_data)[i].d;
+  }
   uint32_t slave_0_w_data[SLAVE_DATA_SIZE];
->>>>>>> 3535b75e
   for (size_t i = 0 ; i < SLAVE_DATA_SIZE ; i++) {
     slave_0_w_data[i] = vc_4stVectorRef(slave_0_w_bits_data)[i].d;
   }
@@ -444,7 +508,6 @@
     vc_getScalar(master_b_valid)
   );
 
-<<<<<<< HEAD
   vc_putScalar(dma_aw_valid, d->aw_valid());
   vc_putScalar(dma_ar_valid, d->ar_valid());
   vc_putScalar(dma_w_valid, d->w_valid());
@@ -500,10 +563,7 @@
     vc_getScalar(dma_b_valid)
   );
 
-  slave->tick(
-=======
   slave[0]->tick(
->>>>>>> 3535b75e
     vcs_rst,
     vc_getScalar(slave_0_ar_valid),
     vc_4stVectorRef(slave_0_ar_bits_addr)->d,
@@ -765,7 +825,6 @@
     top->io_master_b_valid
   );
 
-<<<<<<< HEAD
   top->io_dma_aw_valid = d->aw_valid();
   top->io_dma_aw_bits_id = d->aw_id();
   top->io_dma_aw_bits_addr = d->aw_addr();
@@ -807,17 +866,6 @@
     top->io_dma_b_valid
   );
 
-  top->io_slave_aw_ready = slave->aw_ready();
-  top->io_slave_ar_ready = slave->ar_ready();
-  top->io_slave_w_ready = slave->w_ready();
-  top->io_slave_b_valid = slave->b_valid();
-  top->io_slave_b_bits_id = slave->b_id();
-  top->io_slave_b_bits_resp = slave->b_resp();
-  top->io_slave_r_valid = slave->r_valid();
-  top->io_slave_r_bits_id = slave->r_id();
-  top->io_slave_r_bits_resp = slave->r_resp();
-  top->io_slave_r_bits_last = slave->r_last();
-=======
   top->io_slave_0_aw_ready = slave[0]->aw_ready();
   top->io_slave_0_ar_ready = slave[0]->ar_ready();
   top->io_slave_0_w_ready = slave[0]->w_ready();
@@ -858,7 +906,6 @@
   top->io_slave_3_r_bits_id = slave[3]->r_id();
   top->io_slave_3_r_bits_resp = slave[3]->r_resp();
   top->io_slave_3_r_bits_last = slave[3]->r_last();
->>>>>>> 3535b75e
 #if MEM_DATA_BITS > 64
   memcpy(top->io_slave_0_r_bits_data, slave[0]->r_data(), MEM_WIDTH);
   memcpy(top->io_slave_1_r_bits_data, slave[1]->r_data(), MEM_WIDTH);

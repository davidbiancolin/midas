--- conflicted
+++ resolved
@@ -116,15 +116,10 @@
 
 # Compile VCS emulation binary
 VCS ?= vcs -full64
-<<<<<<< HEAD
 override VCS_FLAGS := -quiet -timescale=1ns/1ps +v2k +rad +vcs+initreg+random +vcs+lic+wait \
-	-debug_pp +no_notifier -e vcs_main -cpp $(CXX) \
+	 -notice -line +lint=all,noVCDE,noONGS,noUI -quiet -debug_pp +no_notifier -e vcs_main -cpp $(CXX) \
 	-CFLAGS "$(CXXFLAGS) -I$(emul_gmp_install_dir)/include -DVCS -I$(VCS_HOME)/include" \
 	-LDFLAGS "$(LDFLAGS) -L$(emul_gmp_install_dir)/lib -lgmp -lmidas" \
-=======
-override VCS_FLAGS := -notice -line +lint=all,noVCDE,noONGS,noUI -quiet -timescale=1ns/1ps +v2k +rad +vcs+initreg+random +vcs+lic+wait -debug_pp +no_notifier \
-	-e vcs_main -cpp $(CXX) -CFLAGS "$(CXXFLAGS) -DVCS -I$(VCS_HOME)/include" -LDFLAGS "$(LDFLAGS) -lmidas" \
->>>>>>> a0affb38
 	+define+CLOCK_PERIOD=$(CLOCK_PERIOD) \
 	+define+RANDOMIZE_MEM_INIT \
 	+define+RANDOMIZE_REG_INIT \

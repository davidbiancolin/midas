--- conflicted
+++ resolved
@@ -4,34 +4,19 @@
 package core
 
 import scala.collection.immutable.ListMap
-<<<<<<< HEAD
 import scala.collection.mutable.ArrayBuffer
-=======
-import scala.collection.mutable.{ArrayBuffer, HashSet}
->>>>>>> 3535b75e
-
 // from rocketchip
 import junctions.NastiIO
 import freechips.rocketchip.amba.axi4.AXI4Bundle
 import freechips.rocketchip.config.{Parameters, Field}
-<<<<<<< HEAD
-=======
-import freechips.rocketchip.util.HeterogeneousBag
->>>>>>> 3535b75e
-
 import chisel3._
 import chisel3.internal.firrtl.Port
 import chisel3.util._
-<<<<<<< HEAD
 import chisel3.core.{ActualDirection, Reset}
 import chisel3.core.DataMirror.directionOf
-=======
-import chisel3.experimental._
->>>>>>> 3535b75e
-import SimUtils._
+mport SimUtils._
 
 object SimUtils {
-<<<<<<< HEAD
   def parsePorts(io: Data, prefix: String = "") = {
     val inputs = ArrayBuffer[(Bits, String)]()
     val outputs = ArrayBuffer[(Bits, String)]()
@@ -41,32 +26,14 @@
 
     def loop(name: String, data: Data): Unit = data match {
       case c: Clock => // skip
-=======
-  def parsePorts(io: Data, reset: Option[Bool] = None, prefix: String = "") = {
-    val inputs = ArrayBuffer[(Bits, String)]()
-    val outputs = ArrayBuffer[(Bits, String)]()
-
-    def prefixWith(prefix: String, base: Any): String  = if (prefix != "")  s"${prefix}_${base}" else base.toString
-
-    def loop(name: String, data: Data): Unit = data match {
->>>>>>> 3535b75e
       case b: Record =>
         b.elements foreach {case (n, e) => loop(prefixWith(name, n), e)}
       case v: Vec[_] =>
         v.zipWithIndex foreach {case (e, i) => loop(prefixWith(name, i), e)}
-<<<<<<< HEAD
       case b: Bits => (directionOf(b): @unchecked) match {
         case ActualDirection.Input => inputs += (b -> name)
         case ActualDirection.Output => outputs += (b -> name)
       }
-=======
-      case b: Bits if b.dir == INPUT => inputs += (b -> name)
-      case b: Bits if b.dir == OUTPUT => outputs += (b -> name)
-      case b: Clock if b.dir == INPUT => Nil
-      //case b: Clock if b.dir == OUTPUT => outputs += (b.asUInt -> name)
-      case default =>
-        default.asInstanceOf[HeterogeneousBag[AXI4Bundle]].elements foreach {case (n, e) => loop(prefixWith(name, n), e)}
->>>>>>> 3535b75e
     }
 
     loop(prefix, io)
@@ -115,12 +82,7 @@
   def cloneType = new ReadyValidTraceRecord(es).asInstanceOf[this.type]
 }
 
-<<<<<<< HEAD
 class SimWrapperIO(io: TargetBoxIO)
-=======
-class SimWrapperIO(
-    io: Record, reset: Bool)
->>>>>>> 3535b75e
    (implicit val p: Parameters) extends Bundle with HasSimWrapperParams {
   import chisel3.core.ExplicitCompileOptions.NotStrict // FIXME
 
@@ -237,7 +199,6 @@
     new SimWrapperIO(io).asInstanceOf[this.type]
 }
 
-<<<<<<< HEAD
 class TargetBoxIO(targetIo: Seq[Data]) extends Record {
   val elements = ListMap() ++ (targetIo map (port => port.instanceName -> port.chiselCloneType))
   def resets = elements collect { case (_, r: Reset) => r }
@@ -248,21 +209,6 @@
 // this gets replaced with the real target
 class TargetBox(targetIo: Seq[Data]) extends BlackBox {
   val io = IO(new TargetBoxIO(targetIo))
-=======
-class RecordWithClockAndReset(targetIo: Record) extends Record {
-  val clock = Input(Clock())
-  val reset = Input(Bool())
-  val elements = ListMap(((for ((field, elm) <- targetIo.elements) yield {
-      (field -> elm.chiselCloneType)
-    }).toSeq ++ Seq("clock" -> clock, "reset" -> reset)):_*)
-
-  override def cloneType = new RecordWithClockAndReset(targetIo).asInstanceOf[this.type]
-}
-
-// this gets replaced with the real target
-class TargetBox(targetIo: Record) extends BlackBox {
-  val io = IO(new RecordWithClockAndReset(targetIo))
->>>>>>> 3535b75e
 }
 
 class SimBox(simIo: SimWrapperIO)
@@ -275,17 +221,10 @@
   })
 }
 
-<<<<<<< HEAD
 class SimWrapper(targetIo: Seq[Data])
                 (implicit val p: Parameters) extends Module with HasSimWrapperParams {
   val target = Module(new TargetBox(targetIo))
   val io = IO(new SimWrapperIO(target.io))
-=======
-class SimWrapper(targetIo: Record)
-                (implicit val p: Parameters) extends Module with HasSimWrapperParams {
-  val target = Module(new TargetBox(targetIo))
-  val io = IO(new SimWrapperIO(target.io, target.io.reset))
->>>>>>> 3535b75e
   val fire = Wire(Bool())
 
   target.io.clocks foreach (_ := clock)

package midas
package platform

<<<<<<< HEAD
=======
import freechips.rocketchip.util.ParameterizedBundle // from rocketchip

>>>>>>> 3535b75e
import chisel3._
import chisel3.util._
import junctions._
import freechips.rocketchip.config.{Parameters, Field}
<<<<<<< HEAD
import freechips.rocketchip.util.ParameterizedBundle
import midas.core.DMANastiKey

case object AXIDebugPrint extends Field[Boolean]

class F1ShimIO(implicit p: Parameters) extends ParameterizedBundle()(p) {
  val master = Flipped(new NastiIO()(p alterPartial ({ case NastiKey => p(MasterNastiKey) })))
  val dma    = Flipped(new NastiIO()(p alterPartial ({ case NastiKey => p(DMANastiKey) })))
  val slave  = new NastiIO()(p alterPartial ({ case NastiKey => p(SlaveNastiKey) }))
=======

class F1ShimIO(implicit p: Parameters) extends ParameterizedBundle()(p) {
  val master = Flipped(new NastiIO()(p alterPartial ({ case NastiKey => p(MasterNastiKey) })))
  val NICmaster = Vec(4, Flipped(new NastiIO()(p alterPartial ({ case NastiKey => p(NICMasterNastiKey) }))))
  val slave  = Vec(4, new NastiIO()(p alterPartial ({ case NastiKey => p(SlaveNastiKey) })))
>>>>>>> 3535b75e
}

class F1Shim(simIo: midas.core.SimWrapperIO)
              (implicit p: Parameters) extends PlatformShim {
  val io = IO(new F1ShimIO)
  val top = Module(new midas.core.FPGATop(simIo))
  val headerConsts = List(
    "MMIO_WIDTH" -> p(MasterNastiKey).dataBits / 8,
    "MEM_WIDTH"  -> p(SlaveNastiKey).dataBits / 8
  ) ++ top.headerConsts

  val cyclecount = Reg(init = UInt(0, width=64.W))
  cyclecount := cyclecount + UInt(1)

<<<<<<< HEAD
  if (p(AXIDebugPrint)) {
    // print all transactions
    when (io.master.aw.fire()) {
      printf("[master,awfire,%x] addr %x, len %x, size %x, burst %x, lock %x, cache %x, prot %x, qos %x, region %x, id %x, user %x\n",
        cyclecount,
        io.master.aw.bits.addr,
        io.master.aw.bits.len,
        io.master.aw.bits.size,
        io.master.aw.bits.burst,
        io.master.aw.bits.lock,
        io.master.aw.bits.cache,
        io.master.aw.bits.prot,
        io.master.aw.bits.qos,
        io.master.aw.bits.region,
        io.master.aw.bits.id,
        io.master.aw.bits.user
        )
    }

    when (io.master.w.fire()) {
      printf("[master,wfire,%x] data %x, last %x, id %x, strb %x, user %x\n",
        cyclecount,
        io.master.w.bits.data,
        io.master.w.bits.last,
        io.master.w.bits.id,
        io.master.w.bits.strb,
        io.master.w.bits.user
        )
    }

    when (io.master.b.fire()) {
      printf("[master,bfire,%x] resp %x, id %x, user %x\n",
        cyclecount,
        io.master.b.bits.resp,
        io.master.b.bits.id,
        io.master.b.bits.user
        )
    }

    when (io.master.ar.fire()) {
      printf("[master,arfire,%x] addr %x, len %x, size %x, burst %x, lock %x, cache %x, prot %x, qos %x, region %x, id %x, user %x\n",
        cyclecount,
        io.master.ar.bits.addr,
        io.master.ar.bits.len,
        io.master.ar.bits.size,
        io.master.ar.bits.burst,
        io.master.ar.bits.lock,
        io.master.ar.bits.cache,
        io.master.ar.bits.prot,
        io.master.ar.bits.qos,
        io.master.ar.bits.region,
        io.master.ar.bits.id,
        io.master.ar.bits.user
        )
    }

    when (io.master.r.fire()) {
      printf("[master,rfire,%x] resp %x, data %x, last %x, id %x, user %x\n",
        cyclecount,
        io.master.r.bits.resp,
        io.master.r.bits.data,
        io.master.r.bits.last,
        io.master.r.bits.id,
        io.master.r.bits.user
        )
    }

    when (io.dma.aw.fire()) {
      printf("[dma,awfire,%x] addr %x, len %x, size %x, burst %x, lock %x, cache %x, prot %x, qos %x, region %x, id %x, user %x\n",
        cyclecount,
        io.dma.aw.bits.addr,
        io.dma.aw.bits.len,
        io.dma.aw.bits.size,
        io.dma.aw.bits.burst,
        io.dma.aw.bits.lock,
        io.dma.aw.bits.cache,
        io.dma.aw.bits.prot,
        io.dma.aw.bits.qos,
        io.dma.aw.bits.region,
        io.dma.aw.bits.id,
        io.dma.aw.bits.user)
    }

    when (io.dma.w.fire()) {
      printf("[dma,wfire,%x] data %x, last %x, id %x, strb %x, user %x\n",
        cyclecount,
        io.dma.w.bits.data,
        io.dma.w.bits.last,
        io.dma.w.bits.id,
        io.dma.w.bits.strb,
        io.dma.w.bits.user)
    }

    when (io.dma.b.fire()) {
      printf("[dma,bfire,%x] resp %x, id %x, user %x\n",
        cyclecount,
        io.dma.b.bits.resp,
        io.dma.b.bits.id,
        io.dma.b.bits.user)
    }

    when (io.dma.ar.fire()) {
      printf("[dma,arfire,%x] addr %x, len %x, size %x, burst %x, lock %x, cache %x, prot %x, qos %x, region %x, id %x, user %x\n",
        cyclecount,
        io.dma.ar.bits.addr,
        io.dma.ar.bits.len,
        io.dma.ar.bits.size,
        io.dma.ar.bits.burst,
        io.dma.ar.bits.lock,
        io.dma.ar.bits.cache,
        io.dma.ar.bits.prot,
        io.dma.ar.bits.qos,
        io.dma.ar.bits.region,
        io.dma.ar.bits.id,
        io.dma.ar.bits.user)
    }

    when (io.dma.r.fire()) {
      printf("[dma,rfire,%x] resp %x, data %x, last %x, id %x, user %x\n",
        cyclecount,
        io.dma.r.bits.resp,
        io.dma.r.bits.data,
        io.dma.r.bits.last,
        io.dma.r.bits.id,
        io.dma.r.bits.user)
    }

    when (io.slave.aw.fire()) {
      printf("[slave,awfire,%x] addr %x, len %x, size %x, burst %x, lock %x, cache %x, prot %x, qos %x, region %x, id %x, user %x\n",
        cyclecount,

        io.slave.aw.bits.addr,
        io.slave.aw.bits.len,
        io.slave.aw.bits.size,
        io.slave.aw.bits.burst,
        io.slave.aw.bits.lock,
        io.slave.aw.bits.cache,
        io.slave.aw.bits.prot,
        io.slave.aw.bits.qos,
        io.slave.aw.bits.region,
        io.slave.aw.bits.id,
        io.slave.aw.bits.user
        )
    }

    when (io.slave.w.fire()) {
      printf("[slave,wfire,%x] data %x, last %x, id %x, strb %x, user %x\n",
        cyclecount,

        io.slave.w.bits.data,
        io.slave.w.bits.last,
        io.slave.w.bits.id,
        io.slave.w.bits.strb,
        io.slave.w.bits.user
        )
    }

    when (io.slave.b.fire()) {
      printf("[slave,bfire,%x] resp %x, id %x, user %x\n",
        cyclecount,

        io.slave.b.bits.resp,
        io.slave.b.bits.id,
        io.slave.b.bits.user
        )
    }

    when (io.slave.ar.fire()) {
      printf("[slave,arfire,%x] addr %x, len %x, size %x, burst %x, lock %x, cache %x, prot %x, qos %x, region %x, id %x, user %x\n",
        cyclecount,

        io.slave.ar.bits.addr,
        io.slave.ar.bits.len,
        io.slave.ar.bits.size,
        io.slave.ar.bits.burst,
        io.slave.ar.bits.lock,
        io.slave.ar.bits.cache,
        io.slave.ar.bits.prot,
        io.slave.ar.bits.qos,
        io.slave.ar.bits.region,
        io.slave.ar.bits.id,
        io.slave.ar.bits.user
        )
    }

    when (io.slave.r.fire()) {
      printf("[slave,rfire,%x] resp %x, data %x, last %x, id %x, user %x\n",
        cyclecount,

        io.slave.r.bits.resp,
        io.slave.r.bits.data,
        io.slave.r.bits.last,
        io.slave.r.bits.id,
        io.slave.r.bits.user
        )
    }
  }

  top.io.ctrl <> io.master
  top.io.dma  <> io.dma
  io.slave <> top.io.mem
=======
  // print all transactions
  when (io.master.aw.fire()) {
    printf("[master,awfire,%x] addr %x, len %x, size %x, burst %x, lock %x, cache %x, prot %x, qos %x, region %x, id %x, user %x\n",
      cyclecount,
      io.master.aw.bits.addr,
      io.master.aw.bits.len,
      io.master.aw.bits.size,
      io.master.aw.bits.burst,
      io.master.aw.bits.lock,
      io.master.aw.bits.cache,
      io.master.aw.bits.prot,
      io.master.aw.bits.qos,
      io.master.aw.bits.region,
      io.master.aw.bits.id,
      io.master.aw.bits.user
      )
  }

  when (io.master.w.fire()) {
    printf("[master,wfire,%x] data %x, last %x, id %x, strb %x, user %x\n",
      cyclecount,
      io.master.w.bits.data,
      io.master.w.bits.last,
      io.master.w.bits.id,
      io.master.w.bits.strb,
      io.master.w.bits.user
      )
  }

  when (io.master.b.fire()) {
    printf("[master,bfire,%x] resp %x, id %x, user %x\n",
      cyclecount,
      io.master.b.bits.resp,
      io.master.b.bits.id,
      io.master.b.bits.user
      )
  }

  when (io.master.ar.fire()) {
    printf("[master,arfire,%x] addr %x, len %x, size %x, burst %x, lock %x, cache %x, prot %x, qos %x, region %x, id %x, user %x\n",
      cyclecount,
      io.master.ar.bits.addr,
      io.master.ar.bits.len,
      io.master.ar.bits.size,
      io.master.ar.bits.burst,
      io.master.ar.bits.lock,
      io.master.ar.bits.cache,
      io.master.ar.bits.prot,
      io.master.ar.bits.qos,
      io.master.ar.bits.region,
      io.master.ar.bits.id,
      io.master.ar.bits.user
      )
  }

  when (io.master.r.fire()) {
    printf("[master,rfire,%x] resp %x, data %x, last %x, id %x, user %x\n",
      cyclecount,
      io.master.r.bits.resp,
      io.master.r.bits.data,
      io.master.r.bits.last,
      io.master.r.bits.id,
      io.master.r.bits.user
      )
  }

  when (io.slave(0).aw.fire()) {
    printf("[slave,awfire,%x] addr %x, len %x, size %x, burst %x, lock %x, cache %x, prot %x, qos %x, region %x, id %x, user %x\n",
      cyclecount,

      io.slave(0).aw.bits.addr,
      io.slave(0).aw.bits.len,
      io.slave(0).aw.bits.size,
      io.slave(0).aw.bits.burst,
      io.slave(0).aw.bits.lock,
      io.slave(0).aw.bits.cache,
      io.slave(0).aw.bits.prot,
      io.slave(0).aw.bits.qos,
      io.slave(0).aw.bits.region,
      io.slave(0).aw.bits.id,
      io.slave(0).aw.bits.user
      )
  }

  when (io.slave(0).w.fire()) {
    printf("[slave(0),wfire,%x] data %x, last %x, id %x, strb %x, user %x\n",
      cyclecount,

      io.slave(0).w.bits.data,
      io.slave(0).w.bits.last,
      io.slave(0).w.bits.id,
      io.slave(0).w.bits.strb,
      io.slave(0).w.bits.user
      )
  }

  when (io.slave(0).b.fire()) {
    printf("[slave(0),bfire,%x] resp %x, id %x, user %x\n",
      cyclecount,

      io.slave(0).b.bits.resp,
      io.slave(0).b.bits.id,
      io.slave(0).b.bits.user
      )
  }

  when (io.slave(0).ar.fire()) {
    printf("[slave(0),arfire,%x] addr %x, len %x, size %x, burst %x, lock %x, cache %x, prot %x, qos %x, region %x, id %x, user %x\n",
      cyclecount,

      io.slave(0).ar.bits.addr,
      io.slave(0).ar.bits.len,
      io.slave(0).ar.bits.size,
      io.slave(0).ar.bits.burst,
      io.slave(0).ar.bits.lock,
      io.slave(0).ar.bits.cache,
      io.slave(0).ar.bits.prot,
      io.slave(0).ar.bits.qos,
      io.slave(0).ar.bits.region,
      io.slave(0).ar.bits.id,
      io.slave(0).ar.bits.user
      )
  }

  when (io.slave(0).r.fire()) {
    printf("[slave(0),rfire,%x] resp %x, data %x, last %x, id %x, user %x\n",
      cyclecount,

      io.slave(0).r.bits.resp,
      io.slave(0).r.bits.data,
      io.slave(0).r.bits.last,
      io.slave(0).r.bits.id,
      io.slave(0).r.bits.user
      )
  }

  top.io.ctrl <> io.master
  //io.slave <> top.io.mem
  io.slave.zip(top.io.mem).foreach {
    case (slave_i, top_mem_i) => slave_i <> top_mem_i
  }

  //top.io.NICmaster <> io.NICmaster
  io.NICmaster.zip(top.io.NICmaster).foreach {
    case (nic_i, top_nic_i) => nic_i <> top_nic_i
  }
>>>>>>> 3535b75e

  val (wCounterValue, wCounterWrap) = Counter(io.master.aw.fire(), 4097)
  top.io.ctrl.aw.bits.id := wCounterValue

  val (rCounterValue, rCounterWrap) = Counter(io.master.ar.fire(), 4097)
  top.io.ctrl.ar.bits.id := rCounterValue

}<|MERGE_RESOLUTION|>--- conflicted
+++ resolved
@@ -1,33 +1,22 @@
 package midas
 package platform
 
-<<<<<<< HEAD
-=======
-import freechips.rocketchip.util.ParameterizedBundle // from rocketchip
-
->>>>>>> 3535b75e
-import chisel3._
+mport chisel3._
 import chisel3.util._
 import junctions._
 import freechips.rocketchip.config.{Parameters, Field}
-<<<<<<< HEAD
 import freechips.rocketchip.util.ParameterizedBundle
 import midas.core.DMANastiKey
 
 case object AXIDebugPrint extends Field[Boolean]
 
+val numnodes = 4
+
 class F1ShimIO(implicit p: Parameters) extends ParameterizedBundle()(p) {
   val master = Flipped(new NastiIO()(p alterPartial ({ case NastiKey => p(MasterNastiKey) })))
-  val dma    = Flipped(new NastiIO()(p alterPartial ({ case NastiKey => p(DMANastiKey) })))
-  val slave  = new NastiIO()(p alterPartial ({ case NastiKey => p(SlaveNastiKey) }))
-=======
-
-class F1ShimIO(implicit p: Parameters) extends ParameterizedBundle()(p) {
-  val master = Flipped(new NastiIO()(p alterPartial ({ case NastiKey => p(MasterNastiKey) })))
-  val NICmaster = Vec(4, Flipped(new NastiIO()(p alterPartial ({ case NastiKey => p(NICMasterNastiKey) }))))
-  val slave  = Vec(4, new NastiIO()(p alterPartial ({ case NastiKey => p(SlaveNastiKey) })))
->>>>>>> 3535b75e
-}
+  val dma    = Vec(numnodes, Flipped(new NastiIO()(p alterPartial ({ case NastiKey => p(DMANastiKey) }))))
+  val slave  = Vec(numnodes, new NastiIO()(p alterPartial ({ case NastiKey => p(SlaveNastiKey) })))
+
 
 class F1Shim(simIo: midas.core.SimWrapperIO)
               (implicit p: Parameters) extends PlatformShim {
@@ -41,209 +30,7 @@
   val cyclecount = Reg(init = UInt(0, width=64.W))
   cyclecount := cyclecount + UInt(1)
 
-<<<<<<< HEAD
-  if (p(AXIDebugPrint)) {
-    // print all transactions
-    when (io.master.aw.fire()) {
-      printf("[master,awfire,%x] addr %x, len %x, size %x, burst %x, lock %x, cache %x, prot %x, qos %x, region %x, id %x, user %x\n",
-        cyclecount,
-        io.master.aw.bits.addr,
-        io.master.aw.bits.len,
-        io.master.aw.bits.size,
-        io.master.aw.bits.burst,
-        io.master.aw.bits.lock,
-        io.master.aw.bits.cache,
-        io.master.aw.bits.prot,
-        io.master.aw.bits.qos,
-        io.master.aw.bits.region,
-        io.master.aw.bits.id,
-        io.master.aw.bits.user
-        )
-    }
-
-    when (io.master.w.fire()) {
-      printf("[master,wfire,%x] data %x, last %x, id %x, strb %x, user %x\n",
-        cyclecount,
-        io.master.w.bits.data,
-        io.master.w.bits.last,
-        io.master.w.bits.id,
-        io.master.w.bits.strb,
-        io.master.w.bits.user
-        )
-    }
-
-    when (io.master.b.fire()) {
-      printf("[master,bfire,%x] resp %x, id %x, user %x\n",
-        cyclecount,
-        io.master.b.bits.resp,
-        io.master.b.bits.id,
-        io.master.b.bits.user
-        )
-    }
-
-    when (io.master.ar.fire()) {
-      printf("[master,arfire,%x] addr %x, len %x, size %x, burst %x, lock %x, cache %x, prot %x, qos %x, region %x, id %x, user %x\n",
-        cyclecount,
-        io.master.ar.bits.addr,
-        io.master.ar.bits.len,
-        io.master.ar.bits.size,
-        io.master.ar.bits.burst,
-        io.master.ar.bits.lock,
-        io.master.ar.bits.cache,
-        io.master.ar.bits.prot,
-        io.master.ar.bits.qos,
-        io.master.ar.bits.region,
-        io.master.ar.bits.id,
-        io.master.ar.bits.user
-        )
-    }
-
-    when (io.master.r.fire()) {
-      printf("[master,rfire,%x] resp %x, data %x, last %x, id %x, user %x\n",
-        cyclecount,
-        io.master.r.bits.resp,
-        io.master.r.bits.data,
-        io.master.r.bits.last,
-        io.master.r.bits.id,
-        io.master.r.bits.user
-        )
-    }
-
-    when (io.dma.aw.fire()) {
-      printf("[dma,awfire,%x] addr %x, len %x, size %x, burst %x, lock %x, cache %x, prot %x, qos %x, region %x, id %x, user %x\n",
-        cyclecount,
-        io.dma.aw.bits.addr,
-        io.dma.aw.bits.len,
-        io.dma.aw.bits.size,
-        io.dma.aw.bits.burst,
-        io.dma.aw.bits.lock,
-        io.dma.aw.bits.cache,
-        io.dma.aw.bits.prot,
-        io.dma.aw.bits.qos,
-        io.dma.aw.bits.region,
-        io.dma.aw.bits.id,
-        io.dma.aw.bits.user)
-    }
-
-    when (io.dma.w.fire()) {
-      printf("[dma,wfire,%x] data %x, last %x, id %x, strb %x, user %x\n",
-        cyclecount,
-        io.dma.w.bits.data,
-        io.dma.w.bits.last,
-        io.dma.w.bits.id,
-        io.dma.w.bits.strb,
-        io.dma.w.bits.user)
-    }
-
-    when (io.dma.b.fire()) {
-      printf("[dma,bfire,%x] resp %x, id %x, user %x\n",
-        cyclecount,
-        io.dma.b.bits.resp,
-        io.dma.b.bits.id,
-        io.dma.b.bits.user)
-    }
-
-    when (io.dma.ar.fire()) {
-      printf("[dma,arfire,%x] addr %x, len %x, size %x, burst %x, lock %x, cache %x, prot %x, qos %x, region %x, id %x, user %x\n",
-        cyclecount,
-        io.dma.ar.bits.addr,
-        io.dma.ar.bits.len,
-        io.dma.ar.bits.size,
-        io.dma.ar.bits.burst,
-        io.dma.ar.bits.lock,
-        io.dma.ar.bits.cache,
-        io.dma.ar.bits.prot,
-        io.dma.ar.bits.qos,
-        io.dma.ar.bits.region,
-        io.dma.ar.bits.id,
-        io.dma.ar.bits.user)
-    }
-
-    when (io.dma.r.fire()) {
-      printf("[dma,rfire,%x] resp %x, data %x, last %x, id %x, user %x\n",
-        cyclecount,
-        io.dma.r.bits.resp,
-        io.dma.r.bits.data,
-        io.dma.r.bits.last,
-        io.dma.r.bits.id,
-        io.dma.r.bits.user)
-    }
-
-    when (io.slave.aw.fire()) {
-      printf("[slave,awfire,%x] addr %x, len %x, size %x, burst %x, lock %x, cache %x, prot %x, qos %x, region %x, id %x, user %x\n",
-        cyclecount,
-
-        io.slave.aw.bits.addr,
-        io.slave.aw.bits.len,
-        io.slave.aw.bits.size,
-        io.slave.aw.bits.burst,
-        io.slave.aw.bits.lock,
-        io.slave.aw.bits.cache,
-        io.slave.aw.bits.prot,
-        io.slave.aw.bits.qos,
-        io.slave.aw.bits.region,
-        io.slave.aw.bits.id,
-        io.slave.aw.bits.user
-        )
-    }
-
-    when (io.slave.w.fire()) {
-      printf("[slave,wfire,%x] data %x, last %x, id %x, strb %x, user %x\n",
-        cyclecount,
-
-        io.slave.w.bits.data,
-        io.slave.w.bits.last,
-        io.slave.w.bits.id,
-        io.slave.w.bits.strb,
-        io.slave.w.bits.user
-        )
-    }
-
-    when (io.slave.b.fire()) {
-      printf("[slave,bfire,%x] resp %x, id %x, user %x\n",
-        cyclecount,
-
-        io.slave.b.bits.resp,
-        io.slave.b.bits.id,
-        io.slave.b.bits.user
-        )
-    }
-
-    when (io.slave.ar.fire()) {
-      printf("[slave,arfire,%x] addr %x, len %x, size %x, burst %x, lock %x, cache %x, prot %x, qos %x, region %x, id %x, user %x\n",
-        cyclecount,
-
-        io.slave.ar.bits.addr,
-        io.slave.ar.bits.len,
-        io.slave.ar.bits.size,
-        io.slave.ar.bits.burst,
-        io.slave.ar.bits.lock,
-        io.slave.ar.bits.cache,
-        io.slave.ar.bits.prot,
-        io.slave.ar.bits.qos,
-        io.slave.ar.bits.region,
-        io.slave.ar.bits.id,
-        io.slave.ar.bits.user
-        )
-    }
-
-    when (io.slave.r.fire()) {
-      printf("[slave,rfire,%x] resp %x, data %x, last %x, id %x, user %x\n",
-        cyclecount,
-
-        io.slave.r.bits.resp,
-        io.slave.r.bits.data,
-        io.slave.r.bits.last,
-        io.slave.r.bits.id,
-        io.slave.r.bits.user
-        )
-    }
-  }
-
-  top.io.ctrl <> io.master
-  top.io.dma  <> io.dma
-  io.slave <> top.io.mem
-=======
+ if (p(AXIDebugPrint)) {
   // print all transactions
   when (io.master.aw.fire()) {
     printf("[master,awfire,%x] addr %x, len %x, size %x, burst %x, lock %x, cache %x, prot %x, qos %x, region %x, id %x, user %x\n",
@@ -310,6 +97,67 @@
       )
   }
 
+  when (io.dma(0).aw.fire()) {
+      printf("[dma,awfire,%x] addr %x, len %x, size %x, burst %x, lock %x, cache %x, prot %x, qos %x, region %x, id %x, user %x\n",
+        cyclecount,
+        io.dma(0).aw.bits.addr,
+        io.dma(0).aw.bits.len,
+        io.dma(0).aw.bits.size,
+        io.dma(0).aw.bits.burst,
+        io.dma(0).aw.bits.lock,
+        io.dma(0).aw.bits.cache,
+        io.dma(0).aw.bits.prot,
+        io.dma(0).aw.bits.qos,
+        io.dma(0).aw.bits.region,
+        io.dma(0).aw.bits.id,
+        io.dma(0).aw.bits.user)
+    }
+
+  when (io.dma(0).w.fire()) {
+      printf("[dma,wfire,%x] data %x, last %x, id %x, strb %x, user %x\n",
+        cyclecount,
+        io.dma(0).w.bits.data,
+        io.dma(0).w.bits.last,
+        io.dma(0).w.bits.id,
+        io.dma(0).w.bits.strb,
+        io.dma(0).w.bits.user)
+    }
+
+  when (io.dma(0).b.fire()) {
+      printf("[dma,bfire,%x] resp %x, id %x, user %x\n",
+        cyclecount,
+        io.dma(0).b.bits.resp,
+        io.dma(0).b.bits.id,
+        io.dma(0).b.bits.user)
+    }
+
+  when (io.dma(0).ar.fire()) {
+      printf("[dma,arfire,%x] addr %x, len %x, size %x, burst %x, lock %x, cache %x, prot %x, qos %x, region %x, id %x, user %x\n",
+        cyclecount,
+        io.dma(0).ar.bits.addr,
+        io.dma(0).ar.bits.len,
+        io.dma(0).ar.bits.size,
+        io.dma(0).ar.bits.burst,
+        io.dma(0).ar.bits.lock,
+        io.dma(0).ar.bits.cache,
+        io.dma(0).ar.bits.prot,
+        io.dma(0).ar.bits.qos,
+        io.dma(0).ar.bits.region,
+        io.dma(0).ar.bits.id,
+        io.dma(0).ar.bits.user)
+    }
+
+  when (io.dma(0).r.fire()) {
+      printf("[dma,rfire,%x] resp %x, data %x, last %x, id %x, user %x\n",
+        cyclecount,
+        io.dma(0).r.bits.resp,
+        io.dma(0).r.bits.data,
+        io.dma(0).r.bits.last,
+        io.dma(0).r.bits.id,
+        io.dma(0).r.bits.user)
+    }
+
+
   when (io.slave(0).aw.fire()) {
     printf("[slave,awfire,%x] addr %x, len %x, size %x, burst %x, lock %x, cache %x, prot %x, qos %x, region %x, id %x, user %x\n",
       cyclecount,
@@ -379,18 +227,20 @@
       io.slave(0).r.bits.user
       )
   }
+ }
 
   top.io.ctrl <> io.master
+  
+  //top.io.dma <> io.dma
+  io.dma.zip(top.io.dma).foreach {
+    case (dma_i, top_dma_i) => dma_i <> top_dma_i
+  }
+
   //io.slave <> top.io.mem
   io.slave.zip(top.io.mem).foreach {
     case (slave_i, top_mem_i) => slave_i <> top_mem_i
   }
 
-  //top.io.NICmaster <> io.NICmaster
-  io.NICmaster.zip(top.io.NICmaster).foreach {
-    case (nic_i, top_nic_i) => nic_i <> top_nic_i
-  }
->>>>>>> 3535b75e
 
   val (wCounterValue, wCounterWrap) = Counter(io.master.aw.fire(), 4097)
   top.io.ctrl.aw.bits.id := wCounterValue

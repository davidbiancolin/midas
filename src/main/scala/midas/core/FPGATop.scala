--- conflicted
+++ resolved
@@ -7,30 +7,20 @@
 import widgets._
 import chisel3._
 import chisel3.util._
-<<<<<<< HEAD
 import chisel3.core.ActualDirection
 import chisel3.core.DataMirror.directionOf
 import freechips.rocketchip.config.{Parameters, Field}
 import scala.collection.mutable.{ArrayBuffer, ListBuffer}
-=======
-import freechips.rocketchip.config.{Parameters, Field}
-import scala.collection.mutable.ArrayBuffer
->>>>>>> 3535b75e
 
 case object MemNastiKey extends Field[NastiParameters]
 case object DMANastiKey extends Field[NastiParameters]
 case object FpgaMMIOSize extends Field[BigInt]
 
-<<<<<<< HEAD
+val numnodes = 4
+
 class FPGATopIO(implicit p: Parameters) extends WidgetIO {
-  val dma  = Flipped(new NastiIO()(p alterPartial ({ case NastiKey => p(DMANastiKey) })))
-  val mem = new NastiIO()(p alterPartial ({ case NastiKey => p(MemNastiKey) }))
-=======
-class FPGATopIO(implicit p: Parameters) extends freechips.rocketchip.util.ParameterizedBundle()(p) {
-  val ctrl = Flipped(new WidgetMMIO()(p alterPartial ({ case NastiKey => p(CtrlNastiKey) })))
-  val NICmaster = Vec(4, Flipped(new NastiIO()(p alterPartial ({ case NastiKey => p(NICMasterNastiKey) }))))
-  val mem  = Vec(4, new NastiIO()(p alterPartial ({ case NastiKey => p(MemNastiKey) })))
->>>>>>> 3535b75e
+  val dma  = Vec(numnodes, Flipped(new NastiIO()(p alterPartial ({ case NastiKey => p(DMANastiKey) }))))
+  val mem  = Vec(numnodes, new NastiIO()(p alterPartial ({ case NastiKey => p(MemNastiKey) })))
 }
 
 // Platform agnostic wrapper of the simulation models for FPGA 
@@ -134,18 +124,7 @@
 
   // Host Memory Channels
   // Masters = Target memory channels + loadMemWidget
-<<<<<<< HEAD
-  val arb = Module(new NastiArbiter(memIoSize+1)(p alterPartial ({ case NastiKey => p(MemNastiKey) })))
-  io.mem <> arb.io.slave
-  if (p(MemModelKey) != None) {
-    val loadMem = addWidget(new LoadMemWidget(MemNastiKey), "LOADMEM")
-    loadMem.reset := reset.toBool || simReset
-    arb.io.master(memIoSize) <> loadMem.io.toSlaveMem
-  }
-
-  val dmaPorts = new ListBuffer[NastiIO]
-=======
-  val arb = Seq.fill(4)(Module(new NastiArbiter(/*memIoSize+1*/2)(p alterPartial ({ case NastiKey => p(MemNastiKey) }))))
+  val arb = Seq.fill(numnodes)(Module(new NastiArbiter(/*memIoSize+1*/2)(p alterPartial ({ case NastiKey => p(MemNastiKey) }))))
   //io.mem <> arb.io.slave
   (io.mem.zip(arb)).zipWithIndex.foreach {
     case ((mem_i, arb_i),i) => {mem_i <> arb_i.io.slave
@@ -157,7 +136,7 @@
     }
   }
 
->>>>>>> 3535b75e
+  val dmaPorts = new ListBuffer[NastiIO]
 
   // Instantiate endpoint widgets
   var mem_model_index=0
@@ -172,32 +151,23 @@
       val widget = addWidget(endpoint.widget(p), widgetName)
       widget.reset := reset.toBool || simReset
       widget match {
-<<<<<<< HEAD
         case model: MemModel =>
-          arb.io.master(i) <> model.io.host_mem
+          arb(mem_model_index).io.master(0) <> model.io.host_mem
           model.io.tNasti.hBits.aw.bits.user := DontCare
           model.io.tNasti.hBits.aw.bits.region := DontCare
           model.io.tNasti.hBits.ar.bits.user := DontCare
           model.io.tNasti.hBits.ar.bits.region := DontCare
           model.io.tNasti.hBits.w.bits.id := DontCare
           model.io.tNasti.hBits.w.bits.user := DontCare
-=======
-        case model: MemModel => { arb(mem_model_index).io.master(0) <> model.io.host_mem
-                                  mem_model_index += 1 }
->>>>>>> 3535b75e
+          mem_model_index += 1
         case _ =>
-      }
-      // HACKS
-      if (widget.HAS_PCIS_MASTER) {
-        widget.io.pcisMASTER <> io.NICmaster(nic_index)
-        nic_index += 1
       }
 
       channels2Port(widget.io.hPort, endpoint(i)._2)
       widget.io.dma.foreach(dma => dmaPorts += dma)
 
       // each widget should have its own reset queue
-      val resetQueue = Module(new Queue(Bool(), 4))
+      val resetQueue = Module(new Queue(Bool(), numnodes))
       resetQueue.reset := reset.toBool || simReset
       widget.io.tReset <> resetQueue.io.deq
       resetQueue.io.enq.bits := defaultIOWidget.io.tReset.bits
@@ -206,9 +176,11 @@
     }
   }
 
-  assert(dmaPorts.size <= 1)
+  assert(dmaPorts.size <= numnodes)
   if (dmaPorts.nonEmpty) {
-    dmaPorts(0) <> io.dma
+    for( i <- 0 until numnodes){
+       dmaPorts(i) <> io.dma(i)
+    }
   } else {
     io.dma := DontCare
   }
@@ -220,28 +192,18 @@
     "CTRL_ADDR_BITS" -> io.ctrl.nastiXAddrBits,
     "CTRL_DATA_BITS" -> io.ctrl.nastiXDataBits,
     "CTRL_STRB_BITS" -> io.ctrl.nastiWStrobeBits,
-<<<<<<< HEAD
-    "MEM_ADDR_BITS"  -> arb.nastiXAddrBits,
-    "MEM_DATA_BITS"  -> arb.nastiXDataBits,
-    "MEM_ID_BITS"    -> arb.nastiXIdBits,
-    "MEM_SIZE_BITS"  -> arb.nastiXSizeBits,
-    "MEM_LEN_BITS"   -> arb.nastiXLenBits,
-    "MEM_RESP_BITS"  -> arb.nastiXRespBits,
-    "MEM_STRB_BITS"  -> arb.nastiWStrobeBits,
-    "DMA_ID_BITS"    -> io.dma.nastiXIdBits,
-    "DMA_ADDR_BITS"  -> io.dma.nastiXAddrBits,
-    "DMA_DATA_BITS"  -> io.dma.nastiXDataBits,
-    "DMA_STRB_BITS"  -> io.dma.nastiWStrobeBits,
-    "DMA_WIDTH"      -> p(DMANastiKey).dataBits / 8,
-    "DMA_SIZE"       -> log2Ceil(p(DMANastiKey).dataBits / 8)
-=======
     "MEM_ADDR_BITS"  -> arb(0).nastiXAddrBits,
     "MEM_DATA_BITS"  -> arb(0).nastiXDataBits,
     "MEM_ID_BITS"    -> arb(0).nastiXIdBits,
     "MEM_SIZE_BITS"  -> arb(0).nastiXSizeBits,
     "MEM_LEN_BITS"   -> arb(0).nastiXLenBits,
     "MEM_RESP_BITS"  -> arb(0).nastiXRespBits,
-    "MEM_STRB_BITS"  -> arb(0).nastiWStrobeBits
->>>>>>> 3535b75e
+    "MEM_STRB_BITS"  -> arb(0).nastiWStrobeBits,
+    "DMA_ID_BITS"    -> io.dma(0).nastiXIdBits,
+    "DMA_ADDR_BITS"  -> io.dma(0).nastiXAddrBits,
+    "DMA_DATA_BITS"  -> io.dma(0).nastiXDataBits,
+    "DMA_STRB_BITS"  -> io.dma(0).nastiWStrobeBits,
+    "DMA_WIDTH"      -> p(DMANastiKey).dataBits / 8,
+    "DMA_SIZE"       -> log2Ceil(p(DMANastiKey).dataBits / 8)
   )
 }

package strober
package passes

import firrtl._
import firrtl.ir._
import firrtl.Mappers._
import firrtl.annotations._
import core.ChainType
import mdf.macrolib.SRAMMacro
import mdf.macrolib.Utils.readMDFFromString
import scala.collection.mutable.{ArrayBuffer, HashMap, HashSet, LinkedHashSet}

private object StroberMetaData {
  private def collectChildren(
      mname: String,
      meta: StroberMetaData,
      blackboxes: Set[String])
     (s: Statement): Statement = {
    s match {
      case s: WDefInstance if !blackboxes(s.module) =>
        meta.childMods(mname) += s.module
        meta.childInsts(mname) += s.name
        meta.instModMap(s.name -> mname) = s.module
      case _ =>
    }
    s map collectChildren(mname, meta, blackboxes)
  }

  private def collectChildrenMod(
      meta: StroberMetaData,
      blackboxes: Set[String])
     (m: DefModule) = {
    meta.childInsts(m.name) = ArrayBuffer[String]()
    meta.childMods(m.name) = LinkedHashSet[String]()
    m map collectChildren(m.name, meta, blackboxes)
  }

  def apply(c: Circuit) = {
    val meta = new StroberMetaData
    val blackboxes = (c.modules collect { case m: ExtModule => m.name }).toSet
    c.modules map collectChildrenMod(meta, blackboxes)
    meta
  }
}

private class StroberMetaData {
  type ChainMap = HashMap[String, ArrayBuffer[ir.Statement]]
  type ChildMods = HashMap[String, LinkedHashSet[String]]
  type ChildInsts = HashMap[String, ArrayBuffer[String]]
  type InstModMap = HashMap[(String, String), String]

  val childMods = new ChildMods
  val childInsts = new ChildInsts
  val instModMap = new InstModMap
  val chains = (ChainType.values.toList map (_ -> new ChainMap)).toMap
}

private object preorder {
  def aplly(c: Circuit,
            meta: StroberMetaData)
           (visit: DefModule => DefModule): Seq[DefModule] = {
    val head = (c.modules find (_.name == c.main)).get
    val visited = HashSet[String]()
    def loop(m: DefModule): Seq[DefModule] = {
      visited += m.name
      visit(m) +: (c.modules filter (x =>
        meta.childMods(m.name)(x.name) && !visited(x.name)) flatMap loop)
    }
    loop(head) ++ (c.modules collect { case m: ExtModule => m })
  }
}

private object postorder {
  def apply(c: Circuit,
            meta: StroberMetaData)
           (visit: DefModule => DefModule): Seq[DefModule] = {
    val head = (c.modules find (_.name == c.main)).get
    val visited = HashSet[String]()
    def loop(m: DefModule): Seq[DefModule] = {
      val res = (c.modules filter (x =>
        meta.childMods(m.name)(x.name)) flatMap loop)
      if (visited(m.name)) {
        res
      } else {
        visited += m.name
        res :+ visit(m)
      }
    }
    loop(head) ++ (c.modules collect { case m: ExtModule => m })
  }
}

class StroberTransforms(
    dir: java.io.File,
<<<<<<< HEAD
    json: java.io.File)
   (implicit param: config.Parameters) extends Transform {
  def inputForm = LowForm
  def outputForm = LowForm
=======
    seqMems: Map[String, midas.passes.MemConf])
   (implicit param: freechips.rocketchip.config.Parameters) extends Transform {
  def inputForm = MidForm
  def outputForm = MidForm
>>>>>>> a0affb38
  def execute(state: CircuitState) = {
    if (param(midas.EnableSnapshot)) {
      lazy val srams = {
        val str = io.Source.fromFile(json).mkString
        val srams = readMDFFromString(str).get collect { case x: SRAMMacro => x }
        (srams map (sram => sram.name -> sram)).toMap
      }
      val meta = StroberMetaData(state.circuit)
      val xforms = Seq(
        new AddDaisyChains(meta, srams),
        new DumpChains(dir, meta, srams))
      (xforms foldLeft state)((in, xform) =>
        xform runTransform in).copy(form=outputForm)
    } else {
      state
    }
  }
}<|MERGE_RESOLUTION|>--- conflicted
+++ resolved
@@ -92,17 +92,10 @@
 
 class StroberTransforms(
     dir: java.io.File,
-<<<<<<< HEAD
     json: java.io.File)
-   (implicit param: config.Parameters) extends Transform {
+   (implicit param: freechips.rocketchip.config.Parameters) extends Transform {
   def inputForm = LowForm
   def outputForm = LowForm
-=======
-    seqMems: Map[String, midas.passes.MemConf])
-   (implicit param: freechips.rocketchip.config.Parameters) extends Transform {
-  def inputForm = MidForm
-  def outputForm = MidForm
->>>>>>> a0affb38
   def execute(state: CircuitState) = {
     if (param(midas.EnableSnapshot)) {
       lazy val srams = {

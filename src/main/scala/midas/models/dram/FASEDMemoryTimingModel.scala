// See LICENSE for license details.
package midas
package models

// From RC
import freechips.rocketchip.config.{Parameters, Field}
import freechips.rocketchip.util.{DecoupledHelper}
import freechips.rocketchip.diplomacy.{LazyModule}
import freechips.rocketchip.amba.axi4.{AXI4EdgeParameters, AXI4Bundle}
import junctions._

import chisel3._
import chisel3.util._
import chisel3.experimental.dontTouch

import midas.core._
import midas.widgets._
import midas.passes.{Fame1ChiselAnnotation}

import scala.math.min
import Console.{UNDERLINED, RESET}

import java.io.{File, FileWriter}

// Note: NASTI -> legacy rocket chip implementation of AXI4
case object FasedAXI4Edge extends Field[Option[AXI4EdgeParameters]](None)

case class BaseParams(
  // Pessimistically provisions the functional model. Don't be cheap:
  // underprovisioning will force functional model to assert backpressure on
  // target AW. W or R channels, which may lead to unexpected bandwidth throttling.
  maxReads: Int,
  maxWrites: Int,

  // AREA OPTIMIZATIONS:
  // AXI4 bursts(INCR) can be 256 beats in length -- some
  // area can be saved if the target design only issues smaller requests
  maxReadLength: Int = 256,
  maxReadsPerID: Option[Int] = None,
  maxWriteLength: Int = 256,
  maxWritesPerID: Option[Int] = None,

  // DEBUG FEATURES
  // Check for collisions in pending reads and writes to the host memory system
  // May produce false positives in timing models that reorder requests
  detectAddressCollisions: Boolean = false,

  // HOST INSTRUMENTATION
  stallEventCounters: Boolean = false, // To track causes of target-time stalls
  localHCycleCount: Boolean = false, // Host Cycle Counter
  latencyHistograms: Boolean = false, // Creates a BRAM histogram of various system latencies

  // BASE TIMING-MODEL SETTINGS
  // Some(key) instantiates an LLC model in front of the DRAM timing model
  llcKey: Option[LLCParams] = None,

  // BASE TIMING-MODEL INSTRUMENTATION
  xactionCounters: Boolean = true, // Numbers of read and write AXI4 xactions
  beatCounters: Boolean = false, // Numbers of read and write beats in AXI4 xactions
  targetCycleCounter: Boolean = false, // Redundant in a full simulator; useful for testing
  // Number of xactions in flight in a given cycle or Some(Number of Bins)
  occupancyHistograms: Option[Seq[(UInt) => Bool]] = Some(
    Seq({ _ === 0.U},
        { _ <  2.U},
        { _ <  4.U},
        { _ <  8.U},
        { x => true.B })
  ),

  addrRangeCounters: BigInt = BigInt(0)
)

abstract class BaseConfig(val params: BaseParams)(implicit p: Parameters) {

  // Returns (maxReadLength, maxWriteLength)
  private def getMaxTransferFromEdge(e: AXI4EdgeParameters): (Int, Int) = {
    val beatBytes = e.slave.beatBytes
    val readXferSize  = e.slave.slaves.head.supportsRead.max
    val writeXferSize = e.slave.slaves.head.supportsWrite.max
    ((readXferSize + beatBytes - 1) / beatBytes, (writeXferSize + beatBytes - 1) / beatBytes)
  }

  // Returns max ID reuse; None -> unbounded
  private def getIDReuseFromEdge(e: AXI4EdgeParameters): Option[Int] = {
    val maxFlightPerMaster = e.master.masters.map(_.maxFlight)
    maxFlightPerMaster.reduce( (_,_) match {
      case (Some(prev), Some(cur)) => Some(scala.math.max(prev, cur))
      case _ => None
    })
  }

  // Sums up the maximum number of requests that can be inflight across all masters
  // None -> unbounded
  private def getMaxTotalFlightFromEdge(e: AXI4EdgeParameters): Option[Int] = {
    val maxFlightPerMaster = e.master.masters.map(_.maxFlight)
    maxFlightPerMaster.reduce( (_,_) match {
      case (Some(prev), Some(cur)) => Some(prev + cur)
      case _ => None
    })
  }

  private def getMaxPerID(e: Option[AXI4EdgeParameters], modelMaxXactions: Int, userMax: Option[Int]): Int = {
    e.flatMap(getIDReuseFromEdge)
     .getOrElse(min(userMax.getOrElse(modelMaxXactions), modelMaxXactions))
  }

  def maxReadLength = p(FasedAXI4Edge) match {
    case Some(e) => getMaxTransferFromEdge(e)._1
    case _ => params.maxReadLength
  }

  def maxWriteLength = p(FasedAXI4Edge) match {
    case Some(e) => getMaxTransferFromEdge(e)._2
    case _ => params.maxWriteLength
  }

  def maxWritesPerID = getMaxPerID(p(FasedAXI4Edge), params.maxWrites, params.maxWritesPerID)
  def maxReadsPerID = getMaxPerID(p(FasedAXI4Edge), params.maxReads, params.maxReadsPerID)

  def maxWrites = {
    val maxFromEdge = p(FasedAXI4Edge).flatMap(getMaxTotalFlightFromEdge).getOrElse(params.maxWrites)
    min(params.maxWrites, maxFromEdge)
  }

  def maxReads = {
    val maxFromEdge = p(FasedAXI4Edge).flatMap(getMaxTotalFlightFromEdge).getOrElse(params.maxReads)
    min(params.maxReads, maxFromEdge)
  }

  def useLLCModel = params.llcKey != None

  // Timing model classes implement this function to elaborate the correct module
  def elaborate(): TimingModel

  def maxWritesBits = log2Up(maxWrites)
  def maxReadsBits = log2Up(maxReads)
}


// A wrapper bundle around all of the programmable settings in the functional model (!timing model).
class FuncModelProgrammableRegs extends Bundle with HasProgrammableRegisters {
  val relaxFunctionalModel = Input(Bool())

  val registers = Seq(
    (relaxFunctionalModel -> RuntimeSetting(0, """Relax functional model""", max = Some(1)))
  )

  def getFuncModelSettings(): Seq[(String, String)] = {
    Console.println(s"${UNDERLINED}Functional Model Settings${RESET}")
    setUnboundSettings()
    getSettings()
  }
}

class FASEDTargetIO(implicit val p: Parameters) extends Bundle {
  val axi4 = Flipped(new NastiIO)
  val reset = Input(Bool())
}

class MemModelIO(implicit val p: Parameters) extends WidgetIO()(p){
  // The default NastiKey is expected to be that of the target
  val host_mem = new NastiIO()(p.alterPartial({ case NastiKey => p(MemNastiKey)}))
}

class FASEDMemoryTimingModel(cfg: BaseConfig)(implicit p: Parameters) extends EndpointWidget()(p) {
  require(p(NastiKey).idBits <= p(MemNastiKey).idBits,
    "Target AXI4 IDs cannot be mapped 1:1 onto host AXI4 IDs"
  )
  val io = IO(new MemModelIO)
  val hPort = IO(HostPort(new FASEDTargetIO))
  val tNasti = hPort.hBits.axi4
  val tReset = hPort.hBits.reset

  val model = cfg.elaborate()
  printGenerationConfig

  // Debug: Put an optional bound on the number of memory requests we can make
  // to the host memory system
  val funcModelRegs = Wire(new FuncModelProgrammableRegs)
  val ingress = Module(new IngressModule(cfg))

  // Drop in a width adapter to handle differences between
  // the host and target memory widths
  val widthAdapter = Module(LazyModule(
    new TargetToHostAXI4Converter(p(NastiKey), p(MemNastiKey))
  ).module)

  val hostMemOffsetWidthOffset = io.host_mem.aw.bits.addr.getWidth - p(CtrlNastiKey).dataBits 
  val hostMemOffsetLowWidth = if (hostMemOffsetWidthOffset > 0) p(CtrlNastiKey).dataBits else io.host_mem.aw.bits.addr.getWidth 
  val hostMemOffsetHighWidth = if (hostMemOffsetWidthOffset > 0) hostMemOffsetWidthOffset else 0 
  val hostMemOffsetHigh = RegInit(0.U(hostMemOffsetHighWidth.W))
  val hostMemOffsetLow = RegInit(0.U(hostMemOffsetLowWidth.W))
  val hostMemOffset = Cat(hostMemOffsetHigh, hostMemOffsetLow)
  attach(hostMemOffsetHigh, "hostMemOffsetHigh", WriteOnly)
  attach(hostMemOffsetLow, "hostMemOffsetLow", WriteOnly)

  io.host_mem <> widthAdapter.sAxi4
  io.host_mem.aw.bits.user := DontCare
  io.host_mem.aw.bits.region := DontCare
  io.host_mem.ar.bits.user := DontCare
  io.host_mem.ar.bits.region := DontCare
  io.host_mem.w.bits.id := DontCare
  io.host_mem.w.bits.user := DontCare
  io.host_mem.ar.bits.addr := widthAdapter.sAxi4.ar.bits.addr + hostMemOffset
  io.host_mem.aw.bits.addr := widthAdapter.sAxi4.aw.bits.addr + hostMemOffset

  widthAdapter.mAxi4.aw <> ingress.io.nastiOutputs.aw
  widthAdapter.mAxi4.ar <> ingress.io.nastiOutputs.ar
  widthAdapter.mAxi4.w <> ingress.io.nastiOutputs.w

  val readEgress = Module(new ReadEgress(
    maxRequests = cfg.maxReads,
    maxReqLength = cfg.maxReadLength,
    maxReqsPerId = cfg.maxReadsPerID))

  readEgress.io.enq <> widthAdapter.mAxi4.r
  readEgress.io.enq.bits.user := DontCare

  val writeEgress = Module(new WriteEgress(
    maxRequests = cfg.maxWrites,
    maxReqLength = cfg.maxWriteLength,
    maxReqsPerId = cfg.maxWritesPerID))

  writeEgress.io.enq <> widthAdapter.mAxi4.b
  writeEgress.io.enq.bits.user := DontCare

  // Track outstanding requests to the host memory system
  val hOutstandingReads = SatUpDownCounter(cfg.maxReads)
  hOutstandingReads.inc := io.host_mem.ar.fire()
  hOutstandingReads.dec := io.host_mem.r.fire() && io.host_mem.r.bits.last
  hOutstandingReads.max := cfg.maxReads.U
  val hOutstandingWrites = SatUpDownCounter(cfg.maxWrites)
  hOutstandingWrites.inc := io.host_mem.aw.fire()
  hOutstandingWrites.dec := io.host_mem.b.fire()
  hOutstandingWrites.max := cfg.maxWrites.U

  val host_mem_idle = hOutstandingReads.empty && hOutstandingWrites.empty
  // By default, disallow all R->W, W->R, and W->W reorderings in host memory
  // system. see IngressUnit.scala for more detail
  ingress.io.host_mem_idle := host_mem_idle
  ingress.io.host_read_inflight := !hOutstandingReads.empty
  ingress.io.relaxed := funcModelRegs.relaxFunctionalModel

  // Five conditions to execute a target cycle:
  // 1: AXI4 tokens are available, and there is space to enqueue a new input token
  // 2: Ingress has space for requests snooped in token
  val ingressReady = ingress.io.nastiInputs.hReady
  // 3: Egress unit has produced the payloads for read response channel
  val rReady = readEgress.io.resp.hValid
  // 4: Egress unit has produced the payloads for write response channel
  val bReady = writeEgress.io.resp.hValid
  // 5: If targetReset is asserted the host-memory system must first settle
  val tResetReady = (!tReset || host_mem_idle)

  // decoupled helper fire currently doesn't support directly passing true/false.B as exclude
<<<<<<< HEAD
  val temp_true_B = true.B
  val tFireHelper = DecoupledHelper(hPort.toHost.hValid,
                                    hPort.fromHost.hReady,
                                    ingressReady, bReady, rReady, tResetReady, temp_true_B)

  // HACK: Feeding valid back on ready and ready back on valid until we figure out
  // channel tokenization
  hPort.toHost.hReady := tFireHelper.fire(temp_true_B)
  hPort.fromHost.hValid := tFireHelper.fire(temp_true_B)
=======
  val tFireHelper = DecoupledHelper(io.tNasti.toHost.hValid,
                                    io.tNasti.fromHost.hReady,
                                    ingressReady, bReady, rReady, tResetReady)

  val targetFire = tFireHelper.fire

  // HACK: Feeding valid back on ready and ready back on valid until we figure out
  // channel tokenization. See firesim/firesim#335
  io.tNasti.toHost.hReady := tFireHelper.fire
  io.tNasti.fromHost.hValid := tFireHelper.fire
  io.tReset.ready := tFireHelper.fire(tResetReady)
>>>>>>> a1b7177b
  ingress.io.nastiInputs.hValid := tFireHelper.fire(ingressReady)

  model.tNasti <> tNasti
  model.reset := tReset
  // Connect up aw to ingress and model
<<<<<<< HEAD
  ingress.io.nastiInputs.hBits.aw.valid := tNasti.aw.fire()
  ingress.io.nastiInputs.hBits.aw.bits := tNasti.aw.bits

  // Connect ar to ingress and model
  ingress.io.nastiInputs.hBits.ar.valid := tNasti.ar.fire()
  ingress.io.nastiInputs.hBits.ar.bits := tNasti.ar.bits

  // Connect w to ingress and model
  ingress.io.nastiInputs.hBits.w.valid := tNasti.w.fire()
  ingress.io.nastiInputs.hBits.w.bits := tNasti.w.bits
=======
  ingress.io.nastiInputs.hBits.aw.valid := io.tNasti.hBits.aw.fire
  ingress.io.nastiInputs.hBits.aw.bits := io.tNasti.hBits.aw.bits

  // Connect ar to ingress and model
  ingress.io.nastiInputs.hBits.ar.valid := io.tNasti.hBits.ar.fire
  ingress.io.nastiInputs.hBits.ar.bits := io.tNasti.hBits.ar.bits

  // Connect w to ingress and model
  ingress.io.nastiInputs.hBits.w.valid := io.tNasti.hBits.w.fire
  ingress.io.nastiInputs.hBits.w.bits := io.tNasti.hBits.w.bits
>>>>>>> a1b7177b

  // Connect target-level signals between egress and model
  readEgress.io.req.t := model.io.egressReq.r
  readEgress.io.req.hValid := targetFire
  readEgress.io.resp.tReady := model.io.egressResp.rReady
  model.io.egressResp.rBits := readEgress.io.resp.tBits

  writeEgress.io.req.t := model.io.egressReq.b
  writeEgress.io.req.hValid := targetFire
  writeEgress.io.resp.tReady := model.io.egressResp.bReady
  model.io.egressResp.bBits := writeEgress.io.resp.tBits

<<<<<<< HEAD
  ingress.reset     := reset.toBool || tReset && tFireHelper.fire(ingressReady)
  readEgress.reset  := reset.toBool || tReset && tFireHelper.fire(temp_true_B)
  writeEgress.reset := reset.toBool || tReset && tFireHelper.fire(temp_true_B)
=======
  ingress.reset     := reset.toBool || io.tReset.bits && tFireHelper.fire(ingressReady)
  readEgress.reset  := reset.toBool || io.tReset.bits && targetFire
  writeEgress.reset := reset.toBool || io.tReset.bits && targetFire
>>>>>>> a1b7177b


  if (cfg.params.localHCycleCount) {
    val hCycle = RegInit(0.U(32.W))
    hCycle := hCycle + 1.U
    attach(hCycle, "hostCycle", ReadOnly)
  }

  if (cfg.params.stallEventCounters) {
    val writeEgressStalls = RegInit(0.U(32.W))
    when(!bReady) {
      writeEgressStalls := writeEgressStalls + 1.U
    }

    val readEgressStalls = RegInit(0.U(32.W))
    when(!rReady) {
      readEgressStalls := readEgressStalls + 1.U
    }

    val tokenStalls = RegInit(0.U(32.W))
    when(!(tResetReady && hPort.toHost.hValid && hPort.fromHost.hReady)) {
      tokenStalls := tokenStalls + 1.U
    }

    val hostMemoryIdleCycles = RegInit(0.U(32.W))
    when(host_mem_idle) {
      hostMemoryIdleCycles := hostMemoryIdleCycles + 1.U
    }

    when (targetFire) {
      writeEgressStalls := 0.U
      readEgressStalls := 0.U
      tokenStalls := 0.U
    }
    attach(writeEgressStalls, "writeStalled", ReadOnly)
    attach(readEgressStalls, "readStalled", ReadOnly)
    attach(tokenStalls, "tokenStalled", ReadOnly)
  }

  if (cfg.params.detectAddressCollisions) {
    val discardedMSBs = 6
    val collision_checker = Module(new AddressCollisionChecker(
      cfg.maxReads, cfg.maxWrites, p(NastiKey).addrBits - discardedMSBs))
    collision_checker.io.read_req.valid  := targetFire && tNasti.ar.fire
    collision_checker.io.read_req.bits   := tNasti.ar.bits.addr >> discardedMSBs
    collision_checker.io.read_done       := io.host_mem.r.fire && io.host_mem.r.bits.last

    collision_checker.io.write_req.valid := targetFire && tNasti.aw.fire
    collision_checker.io.write_req.bits  := tNasti.aw.bits.addr >> discardedMSBs
    collision_checker.io.write_done      := io.host_mem.b.fire

    val collision_addr = RegEnable(collision_checker.io.collision_addr.bits,
                                   targetFire & collision_checker.io.collision_addr.valid)

    val num_collisions = RegInit(0.U(32.W))
    when (targetFire && collision_checker.io.collision_addr.valid) {
      num_collisions := num_collisions + 1.U
    }

    attach(num_collisions, "addrCollision", ReadOnly)
    attach(collision_addr, "collisionAddr", ReadOnly)
  }

  if (cfg.params.latencyHistograms) {

    // Measure latency from reception of first read data beat; need
    // some state to track when a beat corresponds to the start of a new xaction
    val newHRead = RegInit(true.B)
    when (readEgress.io.enq.fire && readEgress.io.enq.bits.last) {
      newHRead := true.B
    }.elsewhen (readEgress.io.enq.fire) {
      newHRead := false.B
    }
    // Latencies of host xactions
    val hReadLatencyHist = HostLatencyHistogram(
      ingress.io.nastiOutputs.ar.fire,
      ingress.io.nastiOutputs.ar.bits.id,
      readEgress.io.enq.fire && newHRead,
      readEgress.io.enq.bits.id
    )
    attachIO(hReadLatencyHist, "hostReadLatencyHist_")

    val hWriteLatencyHist = HostLatencyHistogram(
      ingress.io.nastiOutputs.aw.fire,
      ingress.io.nastiOutputs.aw.bits.id,
      writeEgress.io.enq.fire,
      writeEgress.io.enq.bits.id
    )
    attachIO(hWriteLatencyHist, "hostWriteLatencyHist_")

    // target-time latencies of xactions
    val newTRead = RegInit(true.B)
    // Measure latency from reception of first read data beat; need
    // some state to track when a beat corresponds to the start of a new xaction
    when (targetFire) {
      when (model.tNasti.r.fire && model.tNasti.r.bits.last) {
        newTRead := true.B
      }.elsewhen (model.tNasti.r.fire) {
        newTRead := false.B
      }
    }

    val tReadLatencyHist = HostLatencyHistogram(
      model.tNasti.ar.fire && targetFire,
      model.tNasti.ar.bits.id,
      model.tNasti.r.fire && targetFire && newTRead,
      model.tNasti.r.bits.id,
      cycleCountEnable = targetFire
    )
    attachIO(tReadLatencyHist, "targetReadLatencyHist_")

    val tWriteLatencyHist = HostLatencyHistogram(
      model.tNasti.aw.fire && targetFire,
      model.tNasti.aw.bits.id,
      model.tNasti.b.fire && targetFire,
      model.tNasti.b.bits.id,
      cycleCountEnable = targetFire
    )
    attachIO(tWriteLatencyHist, "targetWriteLatencyHist_")

    // Total host-latency of transactions
    val totalReadLatencyHist = HostLatencyHistogram(
      model.tNasti.ar.fire && targetFire,
      model.tNasti.ar.bits.id,
      model.tNasti.r.fire && targetFire && newTRead,
      model.tNasti.r.bits.id
    )
    attachIO(totalReadLatencyHist, "totalReadLatencyHist_")

    val totalWriteLatencyHist = HostLatencyHistogram(
      model.tNasti.aw.fire && targetFire,
      model.tNasti.aw.bits.id,
      model.tNasti.b.fire && targetFire,
      model.tNasti.b.bits.id
    )
    attachIO(totalWriteLatencyHist, "totalWriteLatencyHist_")

    // Ingress latencies
    val iReadLatencyHist = HostLatencyHistogram(
      ingress.io.nastiInputs.hBits.ar.fire() && targetFire,
      ingress.io.nastiInputs.hBits.ar.bits.id,
      ingress.io.nastiOutputs.ar.fire,
      ingress.io.nastiOutputs.ar.bits.id
    )
    attachIO(iReadLatencyHist, "ingressReadLatencyHist_")

    val iWriteLatencyHist = HostLatencyHistogram(
      ingress.io.nastiInputs.hBits.aw.fire() && targetFire,
      ingress.io.nastiInputs.hBits.aw.bits.id,
      ingress.io.nastiOutputs.aw.fire,
      ingress.io.nastiOutputs.aw.bits.id
    )
    attachIO(iWriteLatencyHist, "ingressWriteLatencyHist_")
  }

  if (cfg.params.addrRangeCounters > 0) {
    val n = cfg.params.addrRangeCounters
    val readRanges = AddressRangeCounter(n, model.tNasti.ar, targetFire)
    val writeRanges = AddressRangeCounter(n, model.tNasti.aw, targetFire)
    val numRanges = n.U(32.W)

    attachIO(readRanges, "readRanges_")
    attachIO(writeRanges, "writeRanges_")
    attach(numRanges, "numRanges", ReadOnly)
  }

  val rrespError = RegEnable(io.host_mem.r.bits.resp, 0.U,
    io.host_mem.r.bits.resp =/= 0.U && io.host_mem.r.fire)
  val brespError = RegEnable(io.host_mem.r.bits.resp, 0.U,
    io.host_mem.b.bits.resp =/= 0.U && io.host_mem.b.fire)

  // Generate the configuration registers and tie them to the ctrl bus
  attachIO(model.io.mmReg)
  attachIO(funcModelRegs)
  attach(rrespError, "rrespError", ReadOnly)
  attach(brespError, "brespError", ReadOnly)

  genCRFile()
  dontTouch(targetFire)
  chisel3.experimental.annotate(Fame1ChiselAnnotation(model, "targetFire"))
  getDefaultSettings("runtime.conf")

  override def genHeader(base: BigInt, sb: StringBuilder) {
    def genCPPmap(mapName: String, map: Map[String, BigInt]): String = {
      val prefix = s"const std::map<std::string, int> $mapName = {\n"
      map.foldLeft(prefix)((str, kvp) => str + s""" {\"${kvp._1}\", ${kvp._2}},\n""") + "};\n"
    }
    import midas.widgets.CppGenerationUtils._
    super.genHeader(base, sb)

    sb.append(CppGenerationUtils.genMacro(s"${getWName.toUpperCase}_target_addr_bits", UInt32(p(NastiKey).addrBits)))

    crRegistry.genArrayHeader(wName.getOrElse(name).toUpperCase, base, sb)
  }

  // Prints out key elaboration time settings
  private def printGenerationConfig(): Unit = {
    println("Generating a Midas Memory Model")
    println("  Max Read Requests: " + cfg.maxReads)
    println("  Max Write Requests: " + cfg.maxReads)
    println("  Max Read Length: " + cfg.maxReadLength)
    println("  Max Write Length: " + cfg.maxWriteLength)
    println("  Max Read ID Reuse: " + cfg.maxReadsPerID)
    println("  Max Write ID Reuse: " + cfg.maxWritesPerID)

    println("\nTiming Model Parameters")
    model.printGenerationConfig
    cfg.params.llcKey match {
      case Some(key) => key.print()
      case None => println("  No LLC Model Instantiated\n")
    }
  }

  // Accepts an elaborated memory model and generates a runtime configuration for it
  private def emitSettings(fileName: String, settings: Seq[(String, String)])(implicit p: Parameters): Unit = {
    val file = new File(p(OutputDir), fileName)
    val writer = new FileWriter(file)
    settings.foreach({
      case (field, value) => writer.write(s"+mm_${field}=${value}\n")
    })
    writer.close
  }

  def getSettings(fileName: String)(implicit p: Parameters) {
    println("\nGenerating a Midas Memory Model Configuration File")
    val functionalModelSettings = funcModelRegs.getFuncModelSettings()
    val timingModelSettings = model.io.mmReg.getTimingModelSettings()
    emitSettings(fileName, functionalModelSettings ++ timingModelSettings)
  }

  def getDefaultSettings(fileName: String)(implicit p: Parameters) {
    val functionalModelSettings = funcModelRegs.getDefaults()
    val timingModelSettings = model.io.mmReg.getDefaults()
    emitSettings(fileName, functionalModelSettings ++ timingModelSettings)
  }
}

class FASEDEndpoint(cfg: BaseConfig)(implicit p: Parameters) extends BlackBox with IsEndpoint {
  val io = IO(new FASEDTargetIO)
  val endpointIO = HostPort(io)
  def widget = (hostP: Parameters) => new FASEDMemoryTimingModel(cfg)(p ++ hostP)
  generateAnnotations()
}

object FASEDEndpoint {
  def apply(axi4: AXI4Bundle, reset: Bool, cfg: BaseConfig)(implicit p: Parameters): FASEDEndpoint = {
    val ep = Module(new FASEDEndpoint(cfg))
    ep.io.reset := reset
    import chisel3.core.ExplicitCompileOptions.NotStrict
    ep.io.axi4 <> axi4
    ep
  }
}<|MERGE_RESOLUTION|>--- conflicted
+++ resolved
@@ -253,57 +253,30 @@
   val tResetReady = (!tReset || host_mem_idle)
 
   // decoupled helper fire currently doesn't support directly passing true/false.B as exclude
-<<<<<<< HEAD
-  val temp_true_B = true.B
   val tFireHelper = DecoupledHelper(hPort.toHost.hValid,
                                     hPort.fromHost.hReady,
-                                    ingressReady, bReady, rReady, tResetReady, temp_true_B)
-
+                                    ingressReady, bReady, rReady, tResetReady)
+
+  val targetFire = tFireHelper.fire
   // HACK: Feeding valid back on ready and ready back on valid until we figure out
   // channel tokenization
-  hPort.toHost.hReady := tFireHelper.fire(temp_true_B)
-  hPort.fromHost.hValid := tFireHelper.fire(temp_true_B)
-=======
-  val tFireHelper = DecoupledHelper(io.tNasti.toHost.hValid,
-                                    io.tNasti.fromHost.hReady,
-                                    ingressReady, bReady, rReady, tResetReady)
-
-  val targetFire = tFireHelper.fire
-
-  // HACK: Feeding valid back on ready and ready back on valid until we figure out
-  // channel tokenization. See firesim/firesim#335
-  io.tNasti.toHost.hReady := tFireHelper.fire
-  io.tNasti.fromHost.hValid := tFireHelper.fire
-  io.tReset.ready := tFireHelper.fire(tResetReady)
->>>>>>> a1b7177b
+  hPort.toHost.hReady := tFireHelper.fire
+  hPort.fromHost.hValid := tFireHelper.fire
   ingress.io.nastiInputs.hValid := tFireHelper.fire(ingressReady)
 
   model.tNasti <> tNasti
   model.reset := tReset
   // Connect up aw to ingress and model
-<<<<<<< HEAD
-  ingress.io.nastiInputs.hBits.aw.valid := tNasti.aw.fire()
+  ingress.io.nastiInputs.hBits.aw.valid := tNasti.aw.fire
   ingress.io.nastiInputs.hBits.aw.bits := tNasti.aw.bits
 
   // Connect ar to ingress and model
-  ingress.io.nastiInputs.hBits.ar.valid := tNasti.ar.fire()
+  ingress.io.nastiInputs.hBits.ar.valid := tNasti.ar.fire
   ingress.io.nastiInputs.hBits.ar.bits := tNasti.ar.bits
 
   // Connect w to ingress and model
-  ingress.io.nastiInputs.hBits.w.valid := tNasti.w.fire()
+  ingress.io.nastiInputs.hBits.w.valid := tNasti.w.fire
   ingress.io.nastiInputs.hBits.w.bits := tNasti.w.bits
-=======
-  ingress.io.nastiInputs.hBits.aw.valid := io.tNasti.hBits.aw.fire
-  ingress.io.nastiInputs.hBits.aw.bits := io.tNasti.hBits.aw.bits
-
-  // Connect ar to ingress and model
-  ingress.io.nastiInputs.hBits.ar.valid := io.tNasti.hBits.ar.fire
-  ingress.io.nastiInputs.hBits.ar.bits := io.tNasti.hBits.ar.bits
-
-  // Connect w to ingress and model
-  ingress.io.nastiInputs.hBits.w.valid := io.tNasti.hBits.w.fire
-  ingress.io.nastiInputs.hBits.w.bits := io.tNasti.hBits.w.bits
->>>>>>> a1b7177b
 
   // Connect target-level signals between egress and model
   readEgress.io.req.t := model.io.egressReq.r
@@ -316,15 +289,9 @@
   writeEgress.io.resp.tReady := model.io.egressResp.bReady
   model.io.egressResp.bBits := writeEgress.io.resp.tBits
 
-<<<<<<< HEAD
   ingress.reset     := reset.toBool || tReset && tFireHelper.fire(ingressReady)
-  readEgress.reset  := reset.toBool || tReset && tFireHelper.fire(temp_true_B)
-  writeEgress.reset := reset.toBool || tReset && tFireHelper.fire(temp_true_B)
-=======
-  ingress.reset     := reset.toBool || io.tReset.bits && tFireHelper.fire(ingressReady)
-  readEgress.reset  := reset.toBool || io.tReset.bits && targetFire
-  writeEgress.reset := reset.toBool || io.tReset.bits && targetFire
->>>>>>> a1b7177b
+  readEgress.reset  := reset.toBool || tReset && targetFire
+  writeEgress.reset := reset.toBool || tReset && targetFire
 
 
   if (cfg.params.localHCycleCount) {

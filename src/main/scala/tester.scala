package strober

import Chisel._
import Chisel.AdvTester._
import scala.collection.mutable.{HashMap, Queue => ScalaQueue, ArrayBuffer}

case class StroberTesterArgs(
  isTrace: Boolean = true,
  snapCheck: Boolean = true,
  sampleFile: Option[String] = None,
  testCmd: Option[String] = Driver.testCommand,
  dumpFile: Option[String] = None
)

abstract class SimTester[+T <: Module](c: T, args: StroberTesterArgs) 
    extends AdvTester(c, false, 16, args.testCmd, args.dumpFile) {
  protected[strober] val pokeMap = HashMap[Int, BigInt]()
  protected[strober] val peekMap = HashMap[Int, BigInt]()
  private var traceCount = 0

  protected[strober] def inMap: Map[Bits, Int]
  protected[strober] def outMap: Map[Bits, Int]
  protected[strober] def inTrMap: Map[Bits, Int]
  protected[strober] def outTrMap: Map[Bits, Int]
  protected[strober] def chunk(wire: Bits): Int

  protected[strober] lazy val chainLoop = transforms.chainLoop
  protected[strober] lazy val chainLen  = transforms.chainLen

  protected[strober] def sampleNum: Int
  protected[strober] lazy val samples = Array.fill(sampleNum){new Sample}
  protected[strober] var lastSample: Option[(Sample, Int)] = None
  private var _traceLen = 0
  def traceLen = _traceLen
  implicit def bigintToBoolean(b: BigInt) = if (b == 0) false else true

  case class MemReadEvent(addr: BigInt, data: BigInt) extends Event
  case class MemWriteEvent(addr: BigInt, data: BigInt) extends Event
  case class NastiReadEvent(addr: BigInt, data: BigInt) extends Event
  case class NastiWriteEvent(addr: BigInt, data: BigInt) extends Event
  class StroberObserver(file: java.io.PrintStream) extends Observer(16, file) {
    override def apply(event: Event): Unit = event match {
      case MemReadEvent(addr, data) if !locked =>
        file.println("MEM[%x] => %x".format(addr, data))
      case MemWriteEvent(addr, data) if !locked =>
        file.println("MEM[%x] <= %x".format(addr, data))
      case NastiReadEvent(addr, data) if !locked => 
        file.println("NASTI[%x] => %x".format(addr, data))
      case NastiWriteEvent(addr, data) if !locked => 
        file.println("NASTI[%x] <= %x".format(addr, data))
      case _ => super.apply(event)
    }
  }
  if (args.isTrace) addObserver(new StroberObserver(file=System.out))

  protected[strober] def channelOff: Int
  protected[strober] def pokeChannel(addr: Int, data: BigInt): Unit
  protected[strober] def peekChannel(addr: Int): BigInt
  protected[strober] def pokeId(id: Int, chunk: Int, data: BigInt) {
    (0 until chunk) foreach (off => pokeChannel(id+off, data >> (off << channelOff)))
  }
  protected[strober] def peekId(id: Int, chunk: Int) = {
    ((0 until chunk) foldLeft BigInt(0))(
      (res, off) => res | (peekChannel(id+off) << (off << channelOff)))
  }
  protected[strober] def _poke(data: Bits, x: BigInt) = super.wire_poke(data, x)
  protected[strober] def _peek(data: Bits) = super.peek(data)

  override def wire_poke(port: Bits, x: BigInt) = this.poke(port, x)

  override def poke(port: Bits, x: BigInt) {
    require(inMap contains port)
    if (args.isTrace) addEvent(new PokeEvent(port, x))
    pokeMap(inMap(port)) = x
  }
 
  override def peek(port: Bits) = {
    require(outMap contains port)
    val value = peekMap get outMap(port)
    addEvent(new PeekEvent(port, value))
    value getOrElse BigInt(rnd.nextInt)
  }

  override def expect(pass: Boolean, msg: => String) = {
    addEvent(new ExpectMsgEvent(pass, msg))
    if (!pass) fail
    pass
  }
 
  override def expect(port: Bits, expected: BigInt) = {
    require(outMap contains port)
    require(peekMap contains outMap(port))
    val value = peekMap(outMap(port))
    addEvent(new ExpectEvent(port, value, expected, ""))
    value == expected
  }

  protected[strober] def traces(sample: Sample) = {
    for (i <- 0 until traceCount) {
      inTrMap foreach {case (wire, id) => sample addCmd PokePort(wire, peekId(id, chunk(wire)))}
      sample addCmd Step(1)
      outTrMap foreach {case (wire, id) => sample addCmd ExpectPort(wire, peekId(id, chunk(wire)))}
    }
    sample
  }

  protected def intToBin(value: BigInt, size: Int) =
    ((0 until size) map (i => (((value >> (size-1-i)) & 0x1) + '0').toChar) addString new StringBuilder).result

  protected[strober] def readChain(t: ChainType.Value): String
  protected[strober] def readSnapshot = {
    (ChainType.values.toList map readChain addString new StringBuilder).result
  }

  protected[strober] def verifySnapshot(sample: Sample) {
    val pass = (sample map {
      case Load(signal: MemRead,    value, None) => true 
      case Load(signal: MemSeqRead, value, None) => true
      case Load(signal, value, off) => 
        val expected = peekNode(signal, off) 
        expect(expected == value, "%s%s -> %x == %x".format(transforms.nameMap(signal),
          off map (x => s"[${x}]") getOrElse "", expected, value))
      case Force(signal, value) =>
        val expected = peekNode(signal, None)
        expect(expected == value, "%s -> %x == %x".format(transforms.nameMap(signal),
          expected, value))
      case _ => true   
    } foldLeft true)(_ && _)
    addEvent(new ExpectMsgEvent(pass, "* SNAPSHOT : "))
  }

  protected[strober] def _tick(n: Int): Unit

  def setTraceLen(len: Int) {
    _traceLen = len
  }

  override def step(n: Int) {
    addEvent(new StepEvent(n, t))
    // reservoir sampling
    if (cycles % traceLen == 0) {
      val recordId = t / traceLen
      val sampleId = if (recordId < sampleNum) recordId else rnd.nextInt(recordId+1)
      if (sampleId < sampleNum) {
        lastSample match {
          case None =>
          case Some((sample, id)) => samples(id) = traces(sample)
        }
        val sample = Sample(readSnapshot, cycles)
        lastSample = Some((sample, sampleId)) 
        if (args.snapCheck) verifySnapshot(sample)
        traceCount = 0 
      }
    }
    // take steps
    _tick(n)
    incTime(n)
    if (traceCount < traceLen) traceCount += n
  }

  protected[strober] def flush {
    // flush output tokens & traces from initialization
    peekMap.clear
    outMap foreach {case (out, id) => peekMap(id) = peekId(id, chunk(out))}
    outTrMap foreach {case (wire, id) => val trace = peekId(id, chunk(wire))}
  }

  override def finish = {
    // tail samples
    lastSample match {
      case None =>
      case Some((sample, id)) => samples(id) = traces(sample)
    }
<<<<<<< HEAD
    lastSample = None
    val filename = transforms.targetName + ".sample"
    val file = createOutputFile(filename)
=======
    val file = createOutputFile(
      args.sampleFile getOrElse s"${transforms.targetName}.sample")
>>>>>>> 5b345bdf
    try {
      file write (samples filter (_.cycle >= 0) map (_.toString) mkString "")
      file write Sample(readSnapshot, t).toString
    } finally {
      file.close
    }
    super.finish
  }

  if (!args.snapCheck) ChiselError.info("[Strober Tester] No Snapshot Checking...")
}

abstract class SimWrapperTester[+T <: SimWrapper[Module]](c: T, 
    args: StroberTesterArgs) extends SimTester(c, args) {
  protected[strober] val inMap = c.io.inMap 
  protected[strober] val outMap = c.io.outMap
  protected[strober] val inTrMap = c.io.inTrMap
  protected[strober] val outTrMap = c.io.outTrMap
  protected[strober] def chunk(wire: Bits) = c.io.chunk(wire)
  protected[strober] val sampleNum = c.sampleNum
  protected[strober] val channelOff = log2Up(c.channelWidth)

  private val ins = c.io.ins
  private val outs = c.io.outs ++ c.io.inT ++ c.io.outT

  protected[strober] def pokeChannel(addr: Int, data: BigInt) {
    addEvent(new MuteEvent())
    while(!_peek(ins(addr).ready)) takeStep
    _poke(ins(addr).bits, data)
    _poke(ins(addr).valid, 1)
    takeStep
    _poke(ins(addr).valid, 0)
    addEvent(new UnmuteEvent())
  }

  protected[strober] def peekChannel(addr: Int) = {
    addEvent(new MuteEvent())
    while(!_peek(outs(addr).valid)) takeStep
    val value = _peek(outs(addr).bits)
    _poke(outs(addr).ready, 1)
    takeStep
    _poke(outs(addr).ready, 0)
    addEvent(new UnmuteEvent())
    value
  }

  protected[strober] def readChain(t: ChainType.Value) = {
    addEvent(new MuteEvent())
    val chain = new StringBuilder
    for (k <- 0 until chainLoop(t) ; i <- 0 until chainLen(t)) {
      if (t == ChainType.SRAM) _poke(c.io.daisy.sram.restart, 1)
      while(!_peek(c.io.daisy(t).out.valid)) takeStep
      if (t == ChainType.SRAM) _poke(c.io.daisy.sram.restart, 0)
      chain append intToBin(_peek(c.io.daisy(t).out.bits), c.daisyWidth)
      _poke(c.io.daisy(t).out.ready, 1)
      takeStep
      _poke(c.io.daisy(t).out.ready, 0)
    }
    addEvent(new UnmuteEvent())
    chain.result
  }

  override def setTraceLen(len: Int) {
    addEvent(new MuteEvent())
    super.setTraceLen(len)
    while (!_peek(c.io.traceLen.ready)) takeStep
    _poke(c.io.traceLen.bits, len)
    _poke(c.io.traceLen.valid, 1)
    takeStep
    _poke(c.io.traceLen.valid, 0)
    addEvent(new UnmuteEvent())
  }

  protected[strober] def _tick(n: Int) {
    for (i <- 0 until n) {
      inMap foreach {case (in, id) => pokeId(id, chunk(in), pokeMap getOrElse (id, BigInt(0)))}
      peekMap.clear
      outMap foreach {case (out, id) => peekMap(id) = peekId(id, chunk(out))}
    }
  }

  override def reset(n: Int) {
    // tail samples
    lastSample match {
      case None =>
      case Some((sample, id)) => samples(id) = traces(sample)
    }
    lastSample = None
    super.reset(n)
    flush
  }

  super.setTraceLen(c.traceMaxLen)
  flush
}

<<<<<<< HEAD
abstract class NastiShimTester[+T <: NastiShim[SimNetwork]](c: T, isTrace: Boolean = true, snapCheck: Boolean = true) extends SimTester(c, isTrace, snapCheck) {
=======

// Data type to specify loadmem alg.
trait LoadMemType
case object FastLoadMem extends LoadMemType
case object SlowLoadMem extends LoadMemType

abstract class NASTIShimTester[+T <: NASTIShim[SimNetwork]](c: T, 
    args: StroberTesterArgs, loadmemType: LoadMemType = SlowLoadMem) 
    extends SimTester(c, args) {
>>>>>>> 5b345bdf
  protected[strober] val inMap = c.master.inMap
  protected[strober] val outMap = c.master.outMap
  protected[strober] val inTrMap = c.master.inTrMap
  protected[strober] val outTrMap = c.master.outTrMap
  protected[strober] def chunk(wire: Bits) = c.sim.io.chunk(wire)
  protected[strober] val sampleNum = c.sim.sampleNum
  protected[strober] val channelOff = log2Up(c.sim.channelWidth)
 
  private val mem = Array.fill(1<<24){0.toByte} // size = 16MB
  private val lineOffset = log2Up(c.slave.lineSize)
  private val addrOffset = log2Up(c.master.nastiXAddrBits/8)

  protected[strober] def pokeChannel(addr: Int, data: BigInt) {
    addEvent(new MuteEvent())
    do {
      _poke(c.io.mnasti.aw.bits.addr, addr << addrOffset)
      _poke(c.io.mnasti.aw.bits.id, 0)
      _poke(c.io.mnasti.aw.valid, 1)
      _poke(c.io.mnasti.w.bits.data, data)
      _poke(c.io.mnasti.w.valid, 1)
      takeStep
    } while (!_peek(c.io.mnasti.aw.ready) || !_peek(c.io.mnasti.w.ready))

    do {
      _poke(c.io.mnasti.aw.valid, 0)
      _poke(c.io.mnasti.w.valid, 0)
      takeStep
    } while(!_peek(c.io.mnasti.b.valid))

    assert(_peek(c.io.mnasti.b.bits.id) == 0)
    _poke(c.io.mnasti.b.ready, 1)
    addEvent(new UnmuteEvent())
  }

  protected[strober] def peekChannel(addr: Int) = {
    addEvent(new MuteEvent())
    while (!_peek(c.io.mnasti.ar.ready)) takeStep

    _poke(c.io.mnasti.ar.bits.addr, addr << addrOffset)
    _poke(c.io.mnasti.ar.bits.id, 0)
    _poke(c.io.mnasti.ar.valid, 1)
    takeStep
    _poke(c.io.mnasti.ar.valid, 0)
 
    while (!_peek(c.io.mnasti.r.valid)) takeStep
      
    val data = _peek(c.io.mnasti.r.bits.data)
    assert(_peek(c.io.mnasti.r.bits.id) == 0)
    _poke(c.io.mnasti.r.ready, 1)
    takeStep
    _poke(c.io.mnasti.r.ready, 0)
    addEvent(new UnmuteEvent())
    data
  }

  def readMem(addr: BigInt) = {
    pokeChannel(c.master.reqMap(c.mem.req_cmd.bits.addr), addr >> lineOffset)
    pokeChannel(c.master.reqMap(c.mem.req_cmd.bits.tag), 0)
    pokeChannel(c.master.reqMap(c.mem.req_cmd.bits.rw), 0)
    addEvent(new MuteEvent())
    do { takeStep } while (!_peek(c.io.snasti.ar.valid))
    addEvent(new UnmuteEvent())
    tickMem

    assert(peekChannel(c.master.respMap(c.mem.resp.bits.tag)) == 0)
    val id = c.master.respMap(c.mem.resp.bits.data)
    val data = Array.fill(c.mifDataBeats){BigInt(0)}
    for (i <- 0 until c.mifDataBeats) {
      data(i) = peekId(id, chunk(c.mem.resp.bits.data))
      addEvent(new MemReadEvent(addr+(i*c.mifDataBits/8), data(i)))
    }
    data
  }

  def writeMem(addr: BigInt, data: Array[BigInt]) {
    pokeChannel(c.master.reqMap(c.mem.req_cmd.bits.addr), addr >> lineOffset)
    pokeChannel(c.master.reqMap(c.mem.req_cmd.bits.tag), 0)
    pokeChannel(c.master.reqMap(c.mem.req_cmd.bits.rw), 1)
    val id = c.master.reqMap(c.mem.req_data.bits.data)
    for (i <- 0 until c.mifDataBeats) {
      addEvent(new MemWriteEvent(addr+(i*c.mifDataBits/8), data(i)))
      pokeId(id, chunk(c.mem.req_data.bits.data), data(i))
      if (i == 0) {
        addEvent(new MuteEvent())
        do { takeStep } while (!_peek(c.io.snasti.aw.valid))
        addEvent(new UnmuteEvent())
        tickMem
      }
      for (j <- 0 until c.slave.nastiDataBeats) {
        addEvent(new MuteEvent())
        do { takeStep } while (!_peek(c.io.snasti.w.valid))
        addEvent(new UnmuteEvent())
        tickMem
      }
    }
  } 

  case class MemWriteInfo(aw: Int, len: Int, size: Int, k: Int)
  private var wr_info: Option[MemWriteInfo] = None
  private def tickMem {
    addEvent(new MuteEvent())
    wr_info match {
      case Some(MemWriteInfo(aw, len, size, k)) if _peek(c.io.snasti.w.valid) =>
        // handle write data
        val data = _peek(c.io.snasti.w.bits.data)
        addEvent(new NastiWriteEvent(aw+k*size, data))
        (0 until size) foreach (i => mem(aw+k*size+i) = ((data >> (8*i)) & 0xff).toByte)
        _poke(c.io.snasti.w.ready, 1)
        val last = _peek(c.io.snasti.w.bits.last)
        takeStep
        _poke(c.io.snasti.w.ready, 0)
        assert(k < len || last != 0 && k == len)
        wr_info = if (last) None else Some(new MemWriteInfo(aw, len, size, k+1))
      case None if _peek(c.io.snasti.ar.valid) =>
        // handle read address
        val ar = _peek(c.io.snasti.ar.bits.addr).toInt & 0xffffff
        val tag = _peek(c.io.snasti.ar.bits.id)
        val len = _peek(c.io.snasti.ar.bits.len).toInt
        val size = 1 << _peek(c.io.snasti.ar.bits.size).toInt
        _poke(c.io.snasti.ar.ready, 1)
        do { takeStep } while (!_peek(c.io.snasti.r.ready))
        _poke(c.io.snasti.ar.ready, 0)
        // handle read data
        for (k <- 0 to len) {
          val data = ((0 until size) foldLeft BigInt(0))((res, i) => 
            res | BigInt(mem(ar+k*size+i) & 0xff) << (8*i))
          addEvent(new NastiReadEvent(ar+k*size, data))
          _poke(c.io.snasti.r.bits.data, data)
          _poke(c.io.snasti.r.bits.id, tag)
          _poke(c.io.snasti.r.bits.last, 1)
          _poke(c.io.snasti.r.valid, 1)
          do { takeStep } while (!_peek(c.io.snasti.r.ready))
          _poke(c.io.snasti.r.bits.last, 0)
          _poke(c.io.snasti.r.valid, 0)
        }
      case None if _peek(c.io.snasti.aw.valid) =>
        // handle write address
        wr_info = Some(new MemWriteInfo(
          _peek(c.io.snasti.ar.bits.addr).toInt & 0xffffff,
          _peek(c.io.snasti.aw.bits.len).toInt,
          1 << _peek(c.io.snasti.aw.bits.size).toInt, 0))
        _poke(c.io.snasti.aw.ready, 1)
        takeStep
        _poke(c.io.snasti.aw.ready, 0)
      case _ =>
        _poke(c.io.snasti.ar.ready, 0)
        _poke(c.io.snasti.r.bits.last, 0)
        _poke(c.io.snasti.r.valid, 0)
        _poke(c.io.snasti.aw.ready, 0)
        _poke(c.io.snasti.w.ready, 0)
    }
    addEvent(new UnmuteEvent())
  }

  private def parseNibble(hex: Int) = if (hex >= 'a') hex - 'a' + 10 else hex - '0'

  def loadMem(filename: String) = loadmemType match {
    case FastLoadMem => fastLoadMem(filename)
    case SlowLoadMem => slowLoadMem(filename)
  }

  def fastLoadMem(filename: String) {
    val lines = scala.io.Source.fromFile(filename).getLines
    for ((line, i) <- lines.zipWithIndex) {
      val base = (i * line.length) / 2
      (((line.length - 2) to 0 by -2) foldLeft 0){(offset, k) =>
        mem(base+offset) = ((parseNibble(line(k)) << 4) | parseNibble(line(k+1))).toByte
        offset + 1
      }
    }
  }

  def slowLoadMem(filename: String) {
    addEvent(new DumpEvent(s"[LOADMEM] LOADING ${filename}"))
    val step = c.mifDataBits / 4
    val data = Array.fill(c.mifDataBeats){BigInt(0)}
    val lines = scala.io.Source.fromFile(filename).getLines
    (lines foldLeft (0, 0)){case ((base_idx, base_addr), line) =>
      (((line.length - step) to 0 by -step) foldLeft (base_idx, base_addr)){case ((i, addr), j) =>
        data(i) = ((0 until step) foldLeft BigInt(0)){case (res, k) =>
          res | BigInt(parseNibble(line(j+k))) << (4*(step-1-k))}
        if ((i + 1) == c.mifDataBeats) {
          writeMem(addr, data)
          (0, addr + step*c.mifDataBeats/2)
        } else {
          (i + 1, addr)
        }
      }
    }
    addEvent(new DumpEvent(s"[LOADMEM] DONE"))
  }

  protected[strober] def readChain(t: ChainType.Value) = {
    val chain = new StringBuilder
    for (k <- 0 until chainLoop(t)) {
      if (t == ChainType.SRAM) pokeChannel(c.master.sramRestartAddr, 0)
      for (i <- 0 until chainLen(t)) {
        chain append intToBin(peekChannel(c.master.snapOutMap(t)), c.sim.daisyWidth)
      }
    }
    chain.result
  }

  override def setTraceLen(len: Int) { 
    super.setTraceLen(len)
    pokeChannel(c.master.traceLenAddr, len)
  }

  def setMemCycles(cycles: Int) {
    pokeChannel(c.master.memCycleAddr, cycles)
  }

  protected[strober] def _tick(n: Int) {
    pokeChannel(0, n)
    inMap foreach {case (in, id) => pokeId(id, chunk(in), pokeMap getOrElse (id, BigInt(0)))}
    while (!peekChannel(0)) tickMem
    (0 until 5) foreach (_ => takeStep)
    tickMem // handle tail requests
    peekMap.clear
    outMap foreach {case (out, id) => peekMap(id) = peekId(id, chunk(out))}
  }

  override def reset(n: Int) {
    for (_ <- 0 until n) {
      super.reset(1)
      pokeChannel(c.master.resetAddr, 0)
    }
    flush
  }

  super.setTraceLen(c.sim.traceMaxLen)
  for (_ <- 0 until 5) {
    super.reset(1)
    pokeChannel(c.master.resetAddr, 0)
  }
  flush
}<|MERGE_RESOLUTION|>--- conflicted
+++ resolved
@@ -171,14 +171,8 @@
       case None =>
       case Some((sample, id)) => samples(id) = traces(sample)
     }
-<<<<<<< HEAD
-    lastSample = None
-    val filename = transforms.targetName + ".sample"
-    val file = createOutputFile(filename)
-=======
     val file = createOutputFile(
       args.sampleFile getOrElse s"${transforms.targetName}.sample")
->>>>>>> 5b345bdf
     try {
       file write (samples filter (_.cycle >= 0) map (_.toString) mkString "")
       file write Sample(readSnapshot, t).toString
@@ -275,19 +269,14 @@
   flush
 }
 
-<<<<<<< HEAD
-abstract class NastiShimTester[+T <: NastiShim[SimNetwork]](c: T, isTrace: Boolean = true, snapCheck: Boolean = true) extends SimTester(c, isTrace, snapCheck) {
-=======
-
 // Data type to specify loadmem alg.
 trait LoadMemType
 case object FastLoadMem extends LoadMemType
 case object SlowLoadMem extends LoadMemType
 
-abstract class NASTIShimTester[+T <: NASTIShim[SimNetwork]](c: T, 
+abstract class NastiShimTester[+T <: NastiShim[SimNetwork]](c: T, 
     args: StroberTesterArgs, loadmemType: LoadMemType = SlowLoadMem) 
     extends SimTester(c, args) {
->>>>>>> 5b345bdf
   protected[strober] val inMap = c.master.inMap
   protected[strober] val outMap = c.master.outMap
   protected[strober] val inTrMap = c.master.inTrMap

--- conflicted
+++ resolved
@@ -35,12 +35,7 @@
 private[midas] class MidasTransforms(
     dir: File,
     io: chisel3.Data)
-<<<<<<< HEAD
     (implicit param: freechips.rocketchip.config.Parameters) extends Transform {
-=======
-   (implicit param: config.Parameters) extends Transform {
-
->>>>>>> aeb7b6ff
   def inputForm = LowForm
   def outputForm = LowForm
   def execute(state: CircuitState) = (getMyAnnotations(state): @unchecked) match {
